"""Utilities for creating random face-window datasets for training models.

This module provides a :class:`RandomFaceWindowDataset` that samples fixed-size
temporal windows of cropped facial regions from multiple physiological video
datasets.  Each standard sample is composed of ``window_size`` consecutive face
crops and associated metadata, while a dedicated helper can additionally return
scene context suitable for visualization.  The dataset integrates with
PyTorch's :class:`~torch.utils.data.DataLoader` to deliver batches shaped
``(B, window_size, 3, image_size, image_size)`` for the face tensors and
``(B, window_size, 5)`` for the face metadata.

The dataset randomly chooses a source video from the configured datasets and a
valid starting frame for every request, enabling arbitrarily long epochs without
repeating windows deterministically.  Two optional augmentation stages are
supported: pre-face-detection transforms that act on the full frame, and
post-face-detection transforms that operate on the cropped face prior to
conversion to tensors.  Each sample additionally includes a heart-rate sequence
aligned with the returned frame window, producing batches shaped
``(B, window_size)`` for heart rates.
"""

from __future__ import annotations

import inspect
import os
from dataclasses import dataclass
from typing import Callable, Dict, List, Optional, Sequence, Tuple, Union

import cv2
import numpy as np
import torch
from PIL import Image
from torch.utils.data import DataLoader, Dataset as TorchDataset, get_worker_info

from .dataset import CameraData
from .lgi_ppgi import LGI_PPGI
from .pure import PURE
from .ubfc import UBFC1, UBFC2
from ..utils.augmentations import (
    default_post_face_transforms,
    default_pre_face_transforms,
)
from ..utils.face_utils import BaseDetector, select_face_detector


ArrayLike = Union[np.ndarray, "torch.Tensor", Image.Image]
TransformType = Union[Callable[[ArrayLike], ArrayLike], Sequence[Callable[[ArrayLike], ArrayLike]]]


@dataclass
class _VideoEntry:
    """Container describing a usable video file within a dataset."""

    dataset_name: str
    dataset_index: int
    video_path: str
    num_frames: int
    heart_rates: np.ndarray
    frame_times: np.ndarray


class RandomFaceWindowDataset(TorchDataset):
    """Dataset that samples random facial windows from multiple sources.

    Parameters
    ----------
    lgi_dir, pure_dir, ubfc1_dir, ubfc2_dir:
        Base directories for the supported datasets.  Any ``None`` entry is
        ignored, allowing callers to work with a subset of datasets.
    window_size:
        Number of consecutive frames in every sample window (default: ``360``).
    image_size:
        Spatial size used for the cropped facial region (default: ``112``).
    epoch_size:
        Length reported by :meth:`__len__`, enabling arbitrarily defined epoch
        lengths (default: ``1000``).
    pre_face_transforms, post_face_transforms:
        Optional callables (or sequences of callables) applied before and after
        face detection respectively.  Pre-face transforms receive RGB frames,
        while post-face transforms operate on RGB face crops.  The callables
        must accept and return ``numpy`` arrays, ``torch`` tensors, or ``PIL``
        images representing a single frame.
    face_detector:
        Name of the face detector to use from :mod:`utils.face_utils`
        (default: ``"yunet"``).  Additional keyword arguments can be
        supplied via ``face_detector_kwargs``.
    face_detector_kwargs:
        Optional dictionary of keyword arguments forwarded to the detector
        factory.
    seed:
        Optional seed forwarded to :func:`numpy.random.default_rng` to
        initialize the dataset's random generator.
    cache_cameras:
        When ``True`` (default), keep dataset-specific camera handles open per
        worker so repeated samples avoid reopening video streams.  Disable to
        match the previous one-shot behavior.
    """

    def __init__(
        self,
        *,
        lgi_dir: Optional[str] = r"E:\face_datasets\LGI-PPGI",
        pure_dir: Optional[str] = r"E:\face_datasets\PURE",
        ubfc1_dir: Optional[str] = r"E:\face_datasets\UBFC1",
        ubfc2_dir: Optional[str] = r"E:\face_datasets\UBFC2",
        window_size: int = 360,
        image_size: int = 112,
        epoch_size: int = 1000,
        pre_face_transforms: Optional[TransformType] = None,
        post_face_transforms: Optional[TransformType] = None,
        face_detector: str = "yunet",
        face_detector_kwargs: Optional[Dict[str, object]] = None,
        seed: Optional[int] = None,
        cache_cameras: bool = True,
    ) -> None:
        super().__init__()

        if window_size <= 0:
            raise ValueError("window_size must be positive")
        if image_size <= 0:
            raise ValueError("image_size must be positive")

        self.window_size = window_size
        self.image_size = image_size
        self._epoch_size = epoch_size
        self._pre_face_transforms: Tuple[Callable[[ArrayLike], ArrayLike], ...] = ()
        self._post_face_transforms: Tuple[Callable[[ArrayLike], ArrayLike], ...] = ()
        self._pre_face_transform_funcs: Tuple[
            Callable[[ArrayLike, np.random.Generator], ArrayLike], ...
        ] = ()
        self._post_face_transform_funcs: Tuple[
            Callable[[ArrayLike, np.random.Generator], ArrayLike], ...
        ] = ()
        if pre_face_transforms is None:
            pre_face_transforms = default_pre_face_transforms()
        if post_face_transforms is None:
            post_face_transforms = default_post_face_transforms(
                window_size=self.window_size
            )
        self.pre_face_transforms = pre_face_transforms
        self.post_face_transforms = post_face_transforms
        self.seed = seed
        self.rng = np.random.default_rng(seed)
        self._cache_cameras = cache_cameras
        self._camera_cache: Dict[Optional[int], Dict[str, CameraData]] = {}

        project_root = os.path.abspath(os.path.join(os.path.dirname(__file__), os.pardir))
        detector_kwargs = dict(face_detector_kwargs or {})
        self.face_detector: BaseDetector = select_face_detector(
            face_detector,
            res_dir=os.path.join(project_root, "utils", "res"),
            **detector_kwargs,
        )

        self.datasets: Dict[str, object] = {}
        if lgi_dir:
            self.datasets["LGI_PPGI"] = LGI_PPGI(lgi_dir)
        if pure_dir:
            self.datasets["PURE"] = PURE(pure_dir)
        if ubfc1_dir:
            self.datasets["UBFC1"] = UBFC1(ubfc1_dir)
        if ubfc2_dir:
            self.datasets["UBFC2"] = UBFC2(ubfc2_dir)

        self._videos: List[_VideoEntry] = []
        self._prepare_video_entries()

        if not self._videos:
            raise RuntimeError("No usable videos found for the configured datasets")

    def __del__(self) -> None:
        try:
            self._close_camera_cache()
        except Exception:
            pass

    def __getstate__(self) -> Dict[str, object]:
        self._close_camera_cache()
        state = self.__dict__.copy()
        state["_camera_cache"] = {}
        return state

    def __setstate__(self, state: Dict[str, object]) -> None:
        self.__dict__.update(state)
        if "_camera_cache" not in self.__dict__:
            self._camera_cache = {}

    # ------------------------------------------------------------------
    # PyTorch dataset API
    def __len__(self) -> int:
        return self._epoch_size

    def __getitem__(self, index: int) -> Dict[str, Union[str, int, torch.Tensor]]:
        return self._sample_window(include_context=False)

    def get_window_with_context(
        self, index: int = 0
    ) -> Dict[str, Union[str, int, torch.Tensor]]:
<<<<<<< HEAD
        """Return a sampled window that preserves context frames.

        Parameters
        ----------
        index:
            Optional deterministic index used to seed a temporary random
            generator.  Reusing the same index will yield the same sampled
            window when the dataset was initialized with a fixed seed.  The
            dataset's main random generator remains unaffected.
        """

        rng = self._spawn_index_rng(index)
        return self._sample_window(include_context=True, rng=rng)
=======
        """Return a randomly sampled window that preserves context frames."""

        return self._sample_window(include_context=True)
>>>>>>> 259d877a

    # ------------------------------------------------------------------
    # Public helpers
    @property
    def epoch_size(self) -> int:
        return self._epoch_size

    def set_epoch_size(self, size: int) -> None:
        if size <= 0:
            raise ValueError("Epoch size must be positive")
        self._epoch_size = size

    @property
    def available_datasets(self) -> Sequence[str]:
        return tuple(self.datasets.keys())

    # ------------------------------------------------------------------
    # Internal helpers
    def _get_rng(self) -> np.random.Generator:
        return self.rng

<<<<<<< HEAD
    def _spawn_index_rng(self, index: int) -> np.random.Generator:
        if index < 0:
            raise ValueError("index must be non-negative")

        if self.seed is not None:
            seed_seq = np.random.SeedSequence(self.seed, spawn_key=(int(index),))
        else:
            seed_seq = np.random.SeedSequence(int(index))

        return np.random.default_rng(seed_seq)

=======
>>>>>>> 259d877a
    def _sample_window(
        self,
        *,
        include_context: bool,
        rng: Optional[np.random.Generator] = None,
    ) -> Dict[str, Union[str, int, torch.Tensor]]:
        active_rng = self._get_rng() if rng is None else rng
        entry, start_frame = self._select_entry_and_start(active_rng)
        self._reset_transform_state(active_rng)
<<<<<<< HEAD
        frames, face_metadata, context_frames = self._read_face_window(
=======
        (
            frames,
            face_metadata,
            context_frames,
            context_transforms,
        ) = self._read_face_window(
>>>>>>> 259d877a
            entry,
            start_frame,
            active_rng,
            include_context=include_context,
        )
        heart_rates = self._slice_heart_rates(entry, start_frame)
        sample: Dict[str, Union[str, int, torch.Tensor]] = {
            "frames": frames,
            "face_metadata": face_metadata,
            "dataset": entry.dataset_name,
            "video_index": entry.dataset_index,
            "start_frame": start_frame,
            "heart_rates": heart_rates,
        }
        if include_context:
<<<<<<< HEAD
            assert context_frames is not None
            sample["context_frames"] = context_frames
=======
            assert context_frames is not None and context_transforms is not None
            sample["context_frames"] = context_frames
            sample["context_transforms"] = context_transforms
>>>>>>> 259d877a
        return sample

    def _select_entry_and_start(
        self, rng: np.random.Generator
    ) -> Tuple[_VideoEntry, int]:
        entry_idx = int(rng.integers(0, len(self._videos)))
        entry = self._videos[entry_idx]
        max_start = entry.num_frames - self.window_size
        if max_start <= 0:
            raise RuntimeError(
                f"Video '{entry.video_path}' does not contain enough frames for a window"
            )
        start_frame = int(rng.integers(0, max_start + 1))
        return entry, start_frame

    def _reset_transform_state(self, rng: np.random.Generator) -> None:
        for transform in self._pre_face_transforms + self._post_face_transforms:
            self._invoke_transform_reset(transform, rng)

    def _invoke_transform_reset(
        self, transform: Callable[[ArrayLike], ArrayLike], rng: np.random.Generator
    ) -> None:
        reset = getattr(transform, "reset", None)
        if not callable(reset):
            return
        try:
            signature = inspect.signature(reset)
        except (TypeError, ValueError):
            signature = None

        if signature is None:
            try:
                reset(self.window_size, rng)
                return
            except TypeError:
                try:
                    reset(self.window_size)
                    return
                except TypeError:
                    try:
                        reset(rng)
                        return
                    except TypeError:
                        reset()
                        return

        kwargs = {}
        params = signature.parameters
        if "window_size" in params:
            kwargs["window_size"] = self.window_size
        if "rng" in params:
            kwargs["rng"] = rng
        try:
            reset(**kwargs)
        except TypeError:
            try:
                reset(self.window_size, rng)
            except TypeError:
                try:
                    reset(self.window_size)
                except TypeError:
                    try:
                        reset(rng)
                    except TypeError:
                        reset()

    def _close_camera_cache(self) -> None:
        cache_dict = getattr(self, "_camera_cache", None)
        if not cache_dict:
            return
        for cache in cache_dict.values():
            for camera in cache.values():
                try:
                    camera.close()
                except Exception:
                    continue
        cache_dict.clear()

    def _worker_cache_key(self) -> Optional[int]:
        worker_info = get_worker_info()
        return None if worker_info is None else worker_info.id

    def _get_cached_camera(self, entry: _VideoEntry) -> CameraData:
        cache_key = self._worker_cache_key()
        cache = self._camera_cache.setdefault(cache_key, {})
        camera = cache.get(entry.video_path)
        if camera is None:
            camera = CameraData.create(entry.video_path, timestamps=entry.frame_times)
            cache[entry.video_path] = camera
        camera.reset()
        return camera

    def _invalidate_cached_camera(
        self, entry: _VideoEntry, camera: Optional[CameraData]
    ) -> None:
        if camera is None or not self._cache_cameras:
            return
        cache_key = self._worker_cache_key()
        cache = self._camera_cache.get(cache_key)
        if not cache:
            return
        cached = cache.get(entry.video_path)
        if cached is camera:
            try:
                camera.close()
            finally:
                cache.pop(entry.video_path, None)

    def _prepare_video_entries(self) -> None:
        for name, dataset in self.datasets.items():
            for video_idx in range(len(dataset)):
                video_path = dataset.get_video_path(video_idx)
                entry = self._build_video_entry(name, dataset, video_idx, video_path)
                if entry is not None:
                    self._videos.append(entry)

    def _build_video_entry(
        self,
        dataset_name: str,
        dataset: object,
        dataset_index: int,
        video_path: str,
    ) -> Optional[_VideoEntry]:
        try:
            ground_truth, video_times = dataset.load_instance(
                dataset_index, include_video=False
            )
        except Exception:
            return None

        timestamps = None
        if video_times is not None:
            timestamps = np.asarray(video_times, dtype=np.float64)

        camera: Optional[CameraData] = None
        try:
            camera = CameraData.create(video_path, timestamps=timestamps)
        except Exception:
            return None

        try:
            if camera.nframes < self.window_size:
                return None

            frame_times = np.asarray(camera.times)

            hr_signal = getattr(ground_truth, "HR", None)
            if hr_signal is None:
                return None

            heart_rates = hr_signal.resample(frame_times, method="nearest")
            heart_rates = np.asarray(heart_rates, dtype=np.float32)
            if heart_rates.shape[0] != camera.nframes:
                return None

            return _VideoEntry(
                dataset_name=dataset_name,
                dataset_index=dataset_index,
                video_path=video_path,
                num_frames=camera.nframes,
                heart_rates=heart_rates,
                frame_times=frame_times,
            )
        finally:
            if camera is not None:
                camera.close()

    def _slice_heart_rates(self, entry: _VideoEntry, start_frame: int) -> torch.Tensor:
        end_frame = start_frame + self.window_size
        heart_rates = entry.heart_rates[start_frame:end_frame]
        if heart_rates.shape[0] != self.window_size:
            raise RuntimeError(
                "Heart rate annotations do not cover the requested window"
            )
        return torch.as_tensor(heart_rates, dtype=torch.float32)

    def _read_face_window(
        self,
        entry: _VideoEntry,
        start_frame: int,
        rng: np.random.Generator,
        *,
        include_context: bool,
        camera: Optional[CameraData] = None,
    ) -> Tuple[
        torch.Tensor,
        torch.Tensor,
        Optional[torch.Tensor],
        Optional[torch.Tensor],
    ]:
        owns_camera = False
        cached_camera = False
        if camera is None:
            if self._cache_cameras:
                camera = self._get_cached_camera(entry)
                cached_camera = True
            else:
                camera = CameraData.create(entry.video_path, timestamps=entry.frame_times)
                owns_camera = True
        assert camera is not None  # For type checkers

        try:
            try:
                self._fast_forward_camera(camera, start_frame)
            except Exception:
                if cached_camera:
                    self._invalidate_cached_camera(entry, camera)
                raise

            face_frames = torch.empty(
                (self.window_size, 3, self.image_size, self.image_size),
                dtype=torch.float32,
            )
            metadata = torch.zeros((self.window_size, 5), dtype=torch.float32)
<<<<<<< HEAD
            context_frames_list: List[torch.Tensor] = []
=======
            if include_context:
                context_frames = torch.empty(
                    (self.window_size, 3, self.image_size, self.image_size),
                    dtype=torch.float32,
                )
                context_transforms = torch.zeros((self.window_size, 5), dtype=torch.float32)
            else:
                context_frames = None
                context_transforms = None
>>>>>>> 259d877a
            last_bbox: Optional[Tuple[int, int, int, int]] = None

            for frame_idx in range(self.window_size):
                try:
                    frame_bgr, _ = next(camera)
                except StopIteration as exc:
                    if cached_camera:
                        self._invalidate_cached_camera(entry, camera)
                    raise RuntimeError(
                        f"Failed to read frame {start_frame + frame_idx} from '{entry.video_path}'"
                    ) from exc

                frame_bgr = frame_bgr.copy()
                frame_bgr = self._apply_pre_transforms(frame_bgr, rng)
                bbox, visibility = self._detect_face(frame_bgr, last_bbox)
                face_rgb, adjusted_bbox = self._extract_face(frame_bgr, bbox)
                last_bbox = adjusted_bbox
<<<<<<< HEAD
                face_tensor, post_visibility = self._apply_post_transforms(
                    face_rgb, rng
                )
                face_frames[frame_idx].copy_(face_tensor)
                if include_context:
                    context_frames_list.append(self._prepare_context_frame(frame_bgr))
                combined_visibility = visibility * post_visibility
                metadata[frame_idx].copy_(
                    self._build_face_metadata(
                        adjusted_bbox,
                        combined_visibility,
                        frame_bgr.shape,
                    )
                )

            if include_context:
                if not context_frames_list:
                    raise RuntimeError("Context frames were requested but none were captured")
                context_frames = torch.stack(context_frames_list, dim=0)
            else:
                context_frames = None

            return face_frames, metadata, context_frames
=======
                face_tensor = self._apply_post_transforms(face_rgb, rng)
                face_frames[frame_idx].copy_(face_tensor)
                if include_context:
                    (
                        context_tensor,
                        transform_info,
                    ) = self._prepare_context_frame(frame_bgr)
                    assert context_frames is not None and context_transforms is not None
                    context_frames[frame_idx].copy_(context_tensor)
                    context_transforms[frame_idx].copy_(
                        torch.as_tensor(transform_info, dtype=torch.float32)
                    )
                metadata[frame_idx].copy_(
                    self._build_face_metadata(adjusted_bbox, visibility, frame_bgr.shape)
                )

            return face_frames, metadata, context_frames, context_transforms
>>>>>>> 259d877a
        finally:
            if owns_camera:
                camera.close()

    def _fast_forward_camera(self, camera: CameraData, frames_to_skip: int) -> None:
        if frames_to_skip <= 0:
            return
        try:
            camera.skip(frames_to_skip)
        except Exception as exc:
            raise RuntimeError(
                f"Failed to skip {frames_to_skip} frames within camera stream"
            ) from exc

    def _apply_pre_transforms(
        self, frame_bgr: np.ndarray, rng: np.random.Generator
    ) -> np.ndarray:
        if not self._pre_face_transform_funcs:
            return self._ensure_uint8_np(frame_bgr)

        frame_rgb = cv2.cvtColor(frame_bgr, cv2.COLOR_BGR2RGB)
        transformed = self._apply_transforms(
            self._pre_face_transform_funcs, frame_rgb, rng
        )
        frame_rgb = self._ensure_uint8_np(transformed)
        return cv2.cvtColor(frame_rgb, cv2.COLOR_RGB2BGR)

    def _apply_post_transforms(
        self, face_rgb: np.ndarray, rng: np.random.Generator
    ) -> Tuple[torch.Tensor, float]:
        data: ArrayLike = face_rgb
        blackout = False

        for transform in self._post_face_transform_funcs:
            result = transform(data, rng)
            if isinstance(result, tuple):
                if len(result) != 2:
                    raise ValueError(
                        "Post-face transforms must return (data, visibility) tuples"
                    )
                data, visibility = result
                if self._coerce_visibility_factor(visibility) <= 0.0:
                    blackout = True
            else:
                data = result

        tensor = self._to_normalized_tensor(data)
        visibility_scale = 0.0 if blackout else 1.0
        return tensor, visibility_scale

<<<<<<< HEAD
    def _prepare_context_frame(self, frame_bgr: np.ndarray) -> torch.Tensor:
        frame_rgb = cv2.cvtColor(frame_bgr, cv2.COLOR_BGR2RGB)
        context_tensor = torch.as_tensor(frame_rgb, dtype=torch.float32).permute(2, 0, 1)
        if context_tensor.max() > 1.0:
            context_tensor.mul_(1.0 / 255.0)
        return context_tensor
=======
    def _prepare_context_frame(
        self, frame_bgr: np.ndarray
    ) -> Tuple[torch.Tensor, Tuple[float, float, float, float, float]]:
        target_size = self.image_size
        frame_h, frame_w = frame_bgr.shape[:2]
        max_dim = max(frame_h, frame_w, 1)
        scale = float(target_size) / float(max_dim)

        new_w = max(1, int(round(frame_w * scale)))
        new_h = max(1, int(round(frame_h * scale)))

        interpolation = (
            cv2.INTER_AREA
            if frame_h > target_size or frame_w > target_size
            else cv2.INTER_LINEAR
        )
        resized = cv2.resize(frame_bgr, (new_w, new_h), interpolation=interpolation)

        canvas = np.zeros((target_size, target_size, 3), dtype=np.uint8)
        pad_x = max(0, (target_size - new_w) // 2)
        pad_y = max(0, (target_size - new_h) // 2)
        canvas[pad_y : pad_y + new_h, pad_x : pad_x + new_w] = resized

        context_rgb = cv2.cvtColor(canvas, cv2.COLOR_BGR2RGB)
        context_tensor = torch.as_tensor(context_rgb, dtype=torch.float32).permute(2, 0, 1)
        if context_tensor.max() > 1.0:
            context_tensor.mul_(1.0 / 255.0)

        transform_info = (
            scale,
            float(pad_x),
            float(pad_y),
            float(frame_h),
            float(frame_w),
        )
        return context_tensor, transform_info

    def _prepare_context_frame(
        self, frame_bgr: np.ndarray
    ) -> Tuple[torch.Tensor, Tuple[float, float, float, float, float]]:
        target_size = self.image_size
        frame_h, frame_w = frame_bgr.shape[:2]
        max_dim = max(frame_h, frame_w, 1)
        scale = float(target_size) / float(max_dim)

        new_w = max(1, int(round(frame_w * scale)))
        new_h = max(1, int(round(frame_h * scale)))

        interpolation = (
            cv2.INTER_AREA
            if frame_h > target_size or frame_w > target_size
            else cv2.INTER_LINEAR
        )
        resized = cv2.resize(frame_bgr, (new_w, new_h), interpolation=interpolation)

        canvas = np.zeros((target_size, target_size, 3), dtype=np.uint8)
        pad_x = max(0, (target_size - new_w) // 2)
        pad_y = max(0, (target_size - new_h) // 2)
        canvas[pad_y : pad_y + new_h, pad_x : pad_x + new_w] = resized

        context_rgb = cv2.cvtColor(canvas, cv2.COLOR_BGR2RGB)
        context_tensor = torch.as_tensor(context_rgb, dtype=torch.float32).permute(2, 0, 1)
        if context_tensor.max() > 1.0:
            context_tensor.mul_(1.0 / 255.0)

        transform_info = (
            scale,
            float(pad_x),
            float(pad_y),
            float(frame_h),
            float(frame_w),
        )
        return context_tensor, transform_info
>>>>>>> 259d877a

    def _apply_transforms(
        self,
        transforms: Sequence[Callable[[ArrayLike, np.random.Generator], ArrayLike]],
        data: ArrayLike,
        rng: np.random.Generator,
    ) -> ArrayLike:
        result: ArrayLike = data
        for transform in transforms:
            result = transform(result, rng)
        return result

    def _detect_face(
        self,
        frame_bgr: np.ndarray,
        previous_bbox: Optional[Tuple[int, int, int, int]],
    ) -> Tuple[Tuple[int, int, int, int], float]:
        detector = self.face_detector
        bbox: Optional[Tuple[int, int, int, int]] = None
        visibility = 0.0

        boxes, scores = detector.process(frame_bgr)
        boxes = np.asarray(boxes)
        scores = np.asarray(scores)

        if boxes.size:
            if scores.size:
                best_idx = int(np.argmax(scores))
                visibility = float(scores[best_idx])
            else:
                best_idx = 0
                visibility = 0.0
            x0, y0, x1, y1 = boxes[best_idx]
            w = max(1, int(round(x1 - x0)))
            h = max(1, int(round(y1 - y0)))
            x = int(round(x0))
            y = int(round(y0))
            bbox = (x, y, w, h)
        elif previous_bbox is not None:
            bbox = previous_bbox

        if bbox is None:
            h, w = frame_bgr.shape[:2]
            side = min(h, w)
            x = (w - side) // 2
            y = (h - side) // 2
            bbox = (x, y, side, side)

        return bbox, visibility

    def _extract_face(
        self, frame_bgr: np.ndarray, bbox: Tuple[int, int, int, int]
    ) -> Tuple[np.ndarray, Tuple[int, int, int, int]]:
        x, y, w, h = bbox
        h_img, w_img = frame_bgr.shape[:2]
        x = max(0, x)
        y = max(0, y)
        w = max(1, w)
        h = max(1, h)
        x2 = min(w_img, x + w)
        y2 = min(h_img, y + h)
        w = max(1, x2 - x)
        h = max(1, y2 - y)

        face = frame_bgr[y:y2, x:x2]
        if face.size == 0:
            # Fall back to a centered crop if the bounding box is invalid.
            side = min(h_img, w_img)
            cx = w_img // 2
            cy = h_img // 2
            half = side // 2
            face = frame_bgr[cy - half : cy + half, cx - half : cx + half]
            x = cx - half
            y = cy - half
            w = face.shape[1]
            h = face.shape[0]

        interpolation = (
            cv2.INTER_AREA
            if face.shape[0] > self.image_size or face.shape[1] > self.image_size
            else cv2.INTER_LINEAR
        )
        face = cv2.resize(face, (self.image_size, self.image_size), interpolation=interpolation)
        face = cv2.cvtColor(face, cv2.COLOR_BGR2RGB)
        return face, (x, y, w, h)

    def _build_face_metadata(
        self,
        bbox: Tuple[int, int, int, int],
        visibility: float,
        frame_shape: Tuple[int, ...],
    ) -> torch.Tensor:
        x, y, w, h = bbox
        frame_h = float(frame_shape[0])
        frame_w = float(frame_shape[1])
        max_dim = max(frame_h, frame_w)
        if max_dim <= 0:
            max_dim = 1.0

        cx = float(x) + float(w) / 2.0
        cy = float(y) + float(h) / 2.0

        metadata = torch.tensor(
            [
                float(visibility),
                cx / max_dim,
                cy / max_dim,
                float(w) / max_dim,
                float(h) / max_dim,
            ],
            dtype=torch.float32,
        )
        metadata[1:].clamp_(0.0, 1.0)
        return metadata

    def _normalize_transforms(
        self, transforms: Optional[TransformType]
    ) -> Tuple[Callable[[ArrayLike], ArrayLike], ...]:
        if transforms is None:
            return ()
        if isinstance(transforms, Sequence) and not isinstance(transforms, (str, bytes)):
            return tuple(transforms)
        return (transforms,)

    def _wrap_transforms(
        self, transforms: Sequence[Callable[[ArrayLike], ArrayLike]]
    ) -> Tuple[Callable[[ArrayLike, np.random.Generator], ArrayLike], ...]:
        wrapped: List[Callable[[ArrayLike, np.random.Generator], ArrayLike]] = []
        for transform in transforms:
            wrapped.append(self._wrap_single_transform(transform))
        return tuple(wrapped)

    def _wrap_single_transform(
        self, transform: Callable[[ArrayLike], ArrayLike]
    ) -> Callable[[ArrayLike, np.random.Generator], ArrayLike]:
        try:
            signature = inspect.signature(transform)
        except (TypeError, ValueError):
            signature = None

        def caller(data: ArrayLike, rng: np.random.Generator) -> ArrayLike:
            if signature is None:
                try:
                    return transform(data, rng=rng)  # type: ignore[call-arg]
                except TypeError as exc:
                    message = str(exc)
                    if "unexpected keyword argument" in message and "'rng'" in message:
                        return transform(data)  # type: ignore[misc]
                    raise

            params = list(signature.parameters.values())
            has_kwargs = any(
                param.kind == inspect.Parameter.VAR_KEYWORD for param in params
            )
            accepts_rng = "rng" in signature.parameters or has_kwargs
            accepts_data = any(
                param.kind
                in (
                    inspect.Parameter.POSITIONAL_ONLY,
                    inspect.Parameter.POSITIONAL_OR_KEYWORD,
                )
                for param in params
            )

            if accepts_rng:
                if accepts_data:
                    return transform(data, rng=rng)  # type: ignore[call-arg]
                return transform(rng=rng)  # type: ignore[call-arg]

            if accepts_data:
                return transform(data)  # type: ignore[misc]

            return transform()  # type: ignore[misc]

        return caller

    @property
    def pre_face_transforms(self) -> Optional[TransformType]:
        return getattr(self, "_pre_face_transforms_config", None)

    @pre_face_transforms.setter
    def pre_face_transforms(self, transforms: Optional[TransformType]) -> None:
        self._pre_face_transforms_config = transforms
        normalized = self._normalize_transforms(transforms)
        self._pre_face_transforms = normalized
        self._pre_face_transform_funcs = self._wrap_transforms(normalized)

    @property
    def post_face_transforms(self) -> Optional[TransformType]:
        return getattr(self, "_post_face_transforms_config", None)

    @post_face_transforms.setter
    def post_face_transforms(self, transforms: Optional[TransformType]) -> None:
        self._post_face_transforms_config = transforms
        normalized = self._normalize_transforms(transforms)
        self._post_face_transforms = normalized
        self._post_face_transform_funcs = self._wrap_transforms(normalized)

    @staticmethod
    def _ensure_uint8_np(array_like: ArrayLike) -> np.ndarray:
        if isinstance(array_like, torch.Tensor):
            np_array = array_like.detach().cpu().numpy()
        elif isinstance(array_like, Image.Image):
            np_array = np.array(array_like)
        else:
            np_array = np.asarray(array_like)

        if np_array.dtype != np.uint8:
            np_array = np.clip(np_array, 0, 255).astype(np.uint8)
        elif not np_array.flags["C_CONTIGUOUS"]:
            np_array = np.ascontiguousarray(np_array)
        return np_array

    @staticmethod
    def _coerce_visibility_factor(value: object) -> float:
        if isinstance(value, torch.Tensor):
            if value.numel() != 1:
                raise ValueError("Visibility factors must be scalar tensors")
            return float(value.item())

        if np.isscalar(value):
            return float(value)  # type: ignore[arg-type]

        array = np.asarray(value)
        if array.size != 1:
            raise ValueError("Visibility factors must be scalar values")
        return float(array.item())

    @staticmethod
    def _to_normalized_tensor(face_like: ArrayLike) -> torch.Tensor:
        if isinstance(face_like, torch.Tensor):
            tensor = face_like.detach()
            if tensor.ndim == 2:
                tensor = tensor.unsqueeze(0)
            elif tensor.ndim == 3 and tensor.shape[0] not in (1, 3) and tensor.shape[-1] in (1, 3):
                tensor = tensor.permute(2, 0, 1)
            if tensor.ndim != 3:
                raise ValueError("Face tensors must be 3-dimensional")
            if tensor.shape[0] == 1:
                tensor = tensor.repeat(3, 1, 1)
            if tensor.dtype != torch.float32:
                tensor = tensor.to(dtype=torch.float32)
            max_val = tensor.max()
            if max_val > 1.0:
                tensor = tensor / 255.0
            return tensor

        if isinstance(face_like, Image.Image):
            np_face = np.array(face_like)
        else:
            np_face = np.asarray(face_like)

        if np_face.ndim == 2:
            np_face = np_face[..., None]
        if np_face.shape[-1] == 1:
            np_face = np.repeat(np_face, 3, axis=2)
        elif np_face.shape[-1] != 3:
            raise ValueError("Face arrays must have 1 or 3 channels")

        np_face = np.ascontiguousarray(np_face)
        tensor = torch.as_tensor(np_face, dtype=torch.float32).permute(2, 0, 1)
        if np_face.dtype == np.uint8:
            tensor.mul_(1.0 / 255.0)
        elif tensor.max() > 1.0:
            tensor.mul_(1.0 / 255.0)
        return tensor


def create_face_window_dataloader(
    batch_size: int,
    *,
    num_workers: int = 0,
    shuffle: bool = False,
    drop_last: bool = True,
    **dataset_kwargs: object,
) -> Tuple[DataLoader, RandomFaceWindowDataset]:
    """Factory helper that builds the dataset and an accompanying dataloader.

    Parameters
    ----------
    batch_size:
        Batch size provided to the :class:`~torch.utils.data.DataLoader`.
    num_workers:
        Number of worker processes for data loading.
    shuffle:
        Whether to enable shuffling at the DataLoader level.  This is disabled by
        default because :class:`RandomFaceWindowDataset` already samples windows
        randomly.
    drop_last:
        Drop the last incomplete batch (defaults to ``True`` for evenly shaped
        training batches).
    dataset_kwargs:
        Additional keyword arguments forwarded to
        :class:`RandomFaceWindowDataset`.

    Returns
    -------
    tuple
        The instantiated dataloader and the underlying dataset instance.
    """

    dataset = RandomFaceWindowDataset(**dataset_kwargs)
    loader = DataLoader(
        dataset,
        batch_size=batch_size,
        shuffle=shuffle,
        num_workers=num_workers,
        drop_last=drop_last,
        pin_memory=torch.cuda.is_available(),
        persistent_workers=num_workers > 0,
        **({"prefetch_factor": 4} if num_workers > 0 else {}),
    )
    return loader, dataset


__all__ = ["RandomFaceWindowDataset", "create_face_window_dataloader"]
<|MERGE_RESOLUTION|>--- conflicted
+++ resolved
@@ -196,25 +196,9 @@
     def get_window_with_context(
         self, index: int = 0
     ) -> Dict[str, Union[str, int, torch.Tensor]]:
-<<<<<<< HEAD
-        """Return a sampled window that preserves context frames.
-
-        Parameters
-        ----------
-        index:
-            Optional deterministic index used to seed a temporary random
-            generator.  Reusing the same index will yield the same sampled
-            window when the dataset was initialized with a fixed seed.  The
-            dataset's main random generator remains unaffected.
-        """
-
-        rng = self._spawn_index_rng(index)
-        return self._sample_window(include_context=True, rng=rng)
-=======
         """Return a randomly sampled window that preserves context frames."""
 
         return self._sample_window(include_context=True)
->>>>>>> 259d877a
 
     # ------------------------------------------------------------------
     # Public helpers
@@ -236,20 +220,6 @@
     def _get_rng(self) -> np.random.Generator:
         return self.rng
 
-<<<<<<< HEAD
-    def _spawn_index_rng(self, index: int) -> np.random.Generator:
-        if index < 0:
-            raise ValueError("index must be non-negative")
-
-        if self.seed is not None:
-            seed_seq = np.random.SeedSequence(self.seed, spawn_key=(int(index),))
-        else:
-            seed_seq = np.random.SeedSequence(int(index))
-
-        return np.random.default_rng(seed_seq)
-
-=======
->>>>>>> 259d877a
     def _sample_window(
         self,
         *,
@@ -259,16 +229,12 @@
         active_rng = self._get_rng() if rng is None else rng
         entry, start_frame = self._select_entry_and_start(active_rng)
         self._reset_transform_state(active_rng)
-<<<<<<< HEAD
-        frames, face_metadata, context_frames = self._read_face_window(
-=======
         (
             frames,
             face_metadata,
             context_frames,
             context_transforms,
         ) = self._read_face_window(
->>>>>>> 259d877a
             entry,
             start_frame,
             active_rng,
@@ -284,14 +250,9 @@
             "heart_rates": heart_rates,
         }
         if include_context:
-<<<<<<< HEAD
-            assert context_frames is not None
-            sample["context_frames"] = context_frames
-=======
             assert context_frames is not None and context_transforms is not None
             sample["context_frames"] = context_frames
             sample["context_transforms"] = context_transforms
->>>>>>> 259d877a
         return sample
 
     def _select_entry_and_start(
@@ -506,9 +467,6 @@
                 dtype=torch.float32,
             )
             metadata = torch.zeros((self.window_size, 5), dtype=torch.float32)
-<<<<<<< HEAD
-            context_frames_list: List[torch.Tensor] = []
-=======
             if include_context:
                 context_frames = torch.empty(
                     (self.window_size, 3, self.image_size, self.image_size),
@@ -518,7 +476,6 @@
             else:
                 context_frames = None
                 context_transforms = None
->>>>>>> 259d877a
             last_bbox: Optional[Tuple[int, int, int, int]] = None
 
             for frame_idx in range(self.window_size):
@@ -536,31 +493,6 @@
                 bbox, visibility = self._detect_face(frame_bgr, last_bbox)
                 face_rgb, adjusted_bbox = self._extract_face(frame_bgr, bbox)
                 last_bbox = adjusted_bbox
-<<<<<<< HEAD
-                face_tensor, post_visibility = self._apply_post_transforms(
-                    face_rgb, rng
-                )
-                face_frames[frame_idx].copy_(face_tensor)
-                if include_context:
-                    context_frames_list.append(self._prepare_context_frame(frame_bgr))
-                combined_visibility = visibility * post_visibility
-                metadata[frame_idx].copy_(
-                    self._build_face_metadata(
-                        adjusted_bbox,
-                        combined_visibility,
-                        frame_bgr.shape,
-                    )
-                )
-
-            if include_context:
-                if not context_frames_list:
-                    raise RuntimeError("Context frames were requested but none were captured")
-                context_frames = torch.stack(context_frames_list, dim=0)
-            else:
-                context_frames = None
-
-            return face_frames, metadata, context_frames
-=======
                 face_tensor = self._apply_post_transforms(face_rgb, rng)
                 face_frames[frame_idx].copy_(face_tensor)
                 if include_context:
@@ -578,7 +510,6 @@
                 )
 
             return face_frames, metadata, context_frames, context_transforms
->>>>>>> 259d877a
         finally:
             if owns_camera:
                 camera.close()
@@ -629,14 +560,6 @@
         visibility_scale = 0.0 if blackout else 1.0
         return tensor, visibility_scale
 
-<<<<<<< HEAD
-    def _prepare_context_frame(self, frame_bgr: np.ndarray) -> torch.Tensor:
-        frame_rgb = cv2.cvtColor(frame_bgr, cv2.COLOR_BGR2RGB)
-        context_tensor = torch.as_tensor(frame_rgb, dtype=torch.float32).permute(2, 0, 1)
-        if context_tensor.max() > 1.0:
-            context_tensor.mul_(1.0 / 255.0)
-        return context_tensor
-=======
     def _prepare_context_frame(
         self, frame_bgr: np.ndarray
     ) -> Tuple[torch.Tensor, Tuple[float, float, float, float, float]]:
@@ -710,7 +633,6 @@
             float(frame_w),
         )
         return context_tensor, transform_info
->>>>>>> 259d877a
 
     def _apply_transforms(
         self,
