--- conflicted
+++ resolved
@@ -19,38 +19,10 @@
     return cv2.cvtColor(frame, cv2.COLOR_RGB2BGR)
 
 
-<<<<<<< HEAD
-def show(
-    dataset: RandomFaceWindowDataset,
-    batch_number: int = 0,
-    batch_index: Optional[int] = None,
-    delay: int = 30,
-) -> None:
-    """Display a dataset window using the cached face tensors.
-
-    Parameters
-    ----------
-    dataset:
-        Dataset instance to sample windows from.
-    batch_number:
-        Legacy positional argument preserved for backwards compatibility.  When
-        ``batch_index`` is not provided, this value selects the sampled window.
-    batch_index:
-        Explicit index identifying the deterministic window to visualize.  When
-        provided it overrides ``batch_number`` and is forwarded to
-        :meth:`RandomFaceWindowDataset.get_window_with_context`.
-    delay:
-        Milliseconds to wait between frame updates when displaying the window.
-    """
-
-    effective_index = batch_number if batch_index is None else batch_index
-    sample = dataset.get_window_with_context(effective_index)
-=======
 def show(dataset: RandomFaceWindowDataset, batch_number: int = 0, delay: int = 30) -> None:
     """Display a dataset window using the cached face tensors."""
 
     sample = dataset.get_window_with_context(batch_number)
->>>>>>> 336661da
     frames: torch.Tensor = sample["frames"]  # type: ignore[assignment]
     metadata: torch.Tensor = sample["face_metadata"]  # type: ignore[assignment]
     context_frames: torch.Tensor = sample.get(  # type: ignore[assignment]
