--- conflicted
+++ resolved
@@ -194,46 +194,11 @@
         return self._sample_window(include_context=False)
 
     def get_window_with_context(
-<<<<<<< HEAD
-        self,
-        index: int = 0,
-        *,
-        dataset_name: Optional[str] = None,
-        video_index: Optional[int] = None,
-    ) -> Dict[str, Union[str, int, torch.Tensor]]:
-        """Return a sampled window that preserves context frames.
-
-        Parameters
-        ----------
-        index:
-            Optional deterministic index used to seed a temporary random
-            generator.  Reusing the same index will yield the same sampled
-            window when the dataset was initialized with a fixed seed.  The
-            dataset's main random generator remains unaffected.
-        dataset_name:
-            Optional dataset identifier restricting the sampled window to the
-            specified source dataset.  The name must match one returned by the
-            ``available_datasets`` attribute.
-        video_index:
-            Optional index selecting a particular video within the chosen
-            dataset.  When provided without ``dataset_name`` the selection will
-            consider videos sharing the same index across all datasets.
-        """
-
-        rng = self._spawn_index_rng(index)
-        return self._sample_window(
-            include_context=True,
-            rng=rng,
-            dataset_name=dataset_name,
-            video_index=video_index,
-        )
-=======
         self, index: int = 0
     ) -> Dict[str, Union[str, int, torch.Tensor]]:
         """Return a randomly sampled window that preserves context frames."""
 
         return self._sample_window(include_context=True)
->>>>>>> 88859453
 
     # ------------------------------------------------------------------
     # Public helpers
@@ -255,38 +220,11 @@
     def _get_rng(self) -> np.random.Generator:
         return self.rng
 
-<<<<<<< HEAD
-    def _spawn_index_rng(self, index: int) -> np.random.Generator:
-        if index < 0:
-            raise ValueError("index must be non-negative")
-
-        if self.seed is not None:
-            seed_seq = np.random.SeedSequence(self.seed, spawn_key=(int(index),))
-        else:
-            seed_seq = np.random.SeedSequence(int(index))
-
-        return np.random.default_rng(seed_seq)
-
-=======
->>>>>>> 88859453
     def _sample_window(
         self,
         *,
         include_context: bool,
         rng: Optional[np.random.Generator] = None,
-<<<<<<< HEAD
-        dataset_name: Optional[str] = None,
-        video_index: Optional[int] = None,
-    ) -> Dict[str, Union[str, int, torch.Tensor]]:
-        active_rng = self._get_rng() if rng is None else rng
-        entry, start_frame = self._select_entry_and_start(
-            active_rng,
-            dataset_name=dataset_name,
-            video_index=video_index,
-        )
-        self._reset_transform_state(active_rng)
-        frames, face_metadata, context_frames = self._read_face_window(
-=======
     ) -> Dict[str, Union[str, int, torch.Tensor]]:
         active_rng = self._get_rng() if rng is None else rng
         entry, start_frame = self._select_entry_and_start(active_rng)
@@ -297,7 +235,6 @@
             context_frames,
             context_transforms,
         ) = self._read_face_window(
->>>>>>> 88859453
             entry,
             start_frame,
             active_rng,
@@ -313,40 +250,6 @@
             "heart_rates": heart_rates,
         }
         if include_context:
-<<<<<<< HEAD
-            assert context_frames is not None
-            sample["context_frames"] = context_frames
-        return sample
-
-    def _select_entry_and_start(
-        self,
-        rng: np.random.Generator,
-        *,
-        dataset_name: Optional[str] = None,
-        video_index: Optional[int] = None,
-    ) -> Tuple[_VideoEntry, int]:
-        candidates = self._videos
-        if dataset_name is not None:
-            candidates = [
-                entry for entry in candidates if entry.dataset_name == dataset_name
-            ]
-            if not candidates:
-                raise ValueError(
-                    f"No videos available for dataset '{dataset_name}'"
-                )
-
-        if video_index is not None:
-            candidates = [
-                entry for entry in candidates if entry.dataset_index == video_index
-            ]
-            if not candidates:
-                raise ValueError(
-                    "No videos available matching the requested dataset/video index"
-                )
-
-        entry_idx = int(rng.integers(0, len(candidates)))
-        entry = candidates[entry_idx]
-=======
             assert context_frames is not None and context_transforms is not None
             sample["context_frames"] = context_frames
             sample["context_transforms"] = context_transforms
@@ -357,7 +260,6 @@
     ) -> Tuple[_VideoEntry, int]:
         entry_idx = int(rng.integers(0, len(self._videos)))
         entry = self._videos[entry_idx]
->>>>>>> 88859453
         max_start = entry.num_frames - self.window_size
         if max_start <= 0:
             raise RuntimeError(
@@ -565,9 +467,6 @@
                 dtype=torch.float32,
             )
             metadata = torch.zeros((self.window_size, 5), dtype=torch.float32)
-<<<<<<< HEAD
-            context_frames_list: List[torch.Tensor] = []
-=======
             if include_context:
                 context_frames = torch.empty(
                     (self.window_size, 3, self.image_size, self.image_size),
@@ -577,7 +476,6 @@
             else:
                 context_frames = None
                 context_transforms = None
->>>>>>> 88859453
             last_bbox: Optional[Tuple[int, int, int, int]] = None
 
             for frame_idx in range(self.window_size):
@@ -595,31 +493,6 @@
                 bbox, visibility = self._detect_face(frame_bgr, last_bbox)
                 face_rgb, adjusted_bbox = self._extract_face(frame_bgr, bbox)
                 last_bbox = adjusted_bbox
-<<<<<<< HEAD
-                face_tensor, post_visibility = self._apply_post_transforms(
-                    face_rgb, rng
-                )
-                face_frames[frame_idx].copy_(face_tensor)
-                if include_context:
-                    context_frames_list.append(self._prepare_context_frame(frame_bgr))
-                combined_visibility = visibility * post_visibility
-                metadata[frame_idx].copy_(
-                    self._build_face_metadata(
-                        adjusted_bbox,
-                        combined_visibility,
-                        frame_bgr.shape,
-                    )
-                )
-
-            if include_context:
-                if not context_frames_list:
-                    raise RuntimeError("Context frames were requested but none were captured")
-                context_frames = torch.stack(context_frames_list, dim=0)
-            else:
-                context_frames = None
-
-            return face_frames, metadata, context_frames
-=======
                 face_tensor = self._apply_post_transforms(face_rgb, rng)
                 face_frames[frame_idx].copy_(face_tensor)
                 if include_context:
@@ -637,7 +510,6 @@
                 )
 
             return face_frames, metadata, context_frames, context_transforms
->>>>>>> 88859453
         finally:
             if owns_camera:
                 camera.close()
@@ -688,14 +560,6 @@
         visibility_scale = 0.0 if blackout else 1.0
         return tensor, visibility_scale
 
-<<<<<<< HEAD
-    def _prepare_context_frame(self, frame_bgr: np.ndarray) -> torch.Tensor:
-        frame_rgb = cv2.cvtColor(frame_bgr, cv2.COLOR_BGR2RGB)
-        context_tensor = torch.as_tensor(frame_rgb, dtype=torch.float32).permute(2, 0, 1)
-        if context_tensor.max() > 1.0:
-            context_tensor.mul_(1.0 / 255.0)
-        return context_tensor
-=======
     def _prepare_context_frame(
         self, frame_bgr: np.ndarray
     ) -> Tuple[torch.Tensor, Tuple[float, float, float, float, float]]:
@@ -769,7 +633,6 @@
             float(frame_w),
         )
         return context_tensor, transform_info
->>>>>>> 88859453
 
     def _apply_transforms(
         self,
