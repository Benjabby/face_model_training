"""Utilities for creating random face-window datasets for training models.

This module provides a :class:`RandomFaceWindowDataset` that samples fixed-size
temporal windows of cropped facial regions from multiple physiological video
datasets.  Each sample is composed of ``window_size`` consecutive frames and is
designed to integrate with PyTorch's :class:`~torch.utils.data.DataLoader` in
order to deliver batches shaped ``(B, window_size, 6, image_size, image_size)``
for the face tensors and ``(B, window_size, 5)`` for the associated face
metadata.

The dataset randomly chooses a source video from the configured datasets and a
valid starting frame for every request, enabling arbitrarily long epochs without
repeating windows deterministically.  Two optional augmentation stages are
supported: pre-face-detection transforms that act on the full frame, and
post-face-detection transforms that operate on the cropped face prior to
conversion to tensors.  Each sample additionally includes a heart-rate sequence
aligned with the returned frame window, producing batches shaped
<<<<<<< HEAD
``(B, window_size, 6, image_size, image_size)`` for faces,
``(B, window_size, 5)`` for face metadata, and ``(B, window_size)`` for heart
rates.  The metadata encodes visibility along with bounding-box center
coordinates and dimensions normalized by the larger of the source frame's width
or height.
=======
``(B, window_size, 3, image_size, image_size)`` for faces and
``(B, window_size)`` for heart rates.
>>>>>>> 186e2e5a
"""

from __future__ import annotations

import inspect
import os
from dataclasses import dataclass
from typing import Callable, Dict, List, Optional, Sequence, Tuple, Union

import cv2
import numpy as np
import torch
from PIL import Image
from torch.utils.data import DataLoader, Dataset as TorchDataset

from .dataset import CameraData
from .lgi_ppgi import LGI_PPGI
from .pure import PURE
from .ubfc import UBFC1, UBFC2
from ..utils.face_utils import BaseDetector, select_face_detector


ArrayLike = Union[np.ndarray, "torch.Tensor", Image.Image]
TransformType = Union[Callable[[ArrayLike], ArrayLike], Sequence[Callable[[ArrayLike], ArrayLike]]]


@dataclass
class _VideoEntry:
    """Container describing a usable video file within a dataset."""

    dataset_name: str
    dataset_index: int
    video_path: str
    num_frames: int
    heart_rates: np.ndarray


class RandomFaceWindowDataset(TorchDataset):
    """Dataset that samples random facial windows from multiple sources.

    Parameters
    ----------
    lgi_dir, pure_dir, ubfc1_dir, ubfc2_dir:
        Base directories for the supported datasets.  Any ``None`` entry is
        ignored, allowing callers to work with a subset of datasets.
    window_size:
        Number of consecutive frames in every sample window (default: ``360``).
    image_size:
        Spatial size used for the cropped facial region (default: ``112``).
    epoch_size:
        Length reported by :meth:`__len__`, enabling arbitrarily defined epoch
        lengths (default: ``1000``).
    pre_face_transforms, post_face_transforms:
        Optional callables (or sequences of callables) applied before and after
        face detection respectively.  Pre-face transforms receive RGB frames,
        while post-face transforms operate on RGB face crops.  The callables
        must accept and return ``numpy`` arrays, ``torch`` tensors, or ``PIL``
        images representing a single frame.
    face_detector:
        Name of the face detector to use from :mod:`utils.face_utils`
        (default: ``"yunet"``).  Additional keyword arguments can be
        supplied via ``face_detector_kwargs``.
    face_detector_kwargs:
        Optional dictionary of keyword arguments forwarded to the detector
        factory.
    seed:
        Optional seed forwarded to :func:`numpy.random.default_rng` to
        initialize the dataset's random generator.
    """

    def __init__(
        self,
        *,
        lgi_dir: Optional[str] = r"E:\face_datasets\LGI-PPGI",
        pure_dir: Optional[str] = r"E:\face_datasets\PURE",
        ubfc1_dir: Optional[str] = r"E:\face_datasets\UBFC1",
        ubfc2_dir: Optional[str] = r"E:\face_datasets\UBFC2",
        window_size: int = 360,
        image_size: int = 112,
        epoch_size: int = 1000,
        pre_face_transforms: Optional[TransformType] = None,
        post_face_transforms: Optional[TransformType] = None,
        face_detector: str = "yunet",
        face_detector_kwargs: Optional[Dict[str, object]] = None,
        seed: Optional[int] = None,
    ) -> None:
        super().__init__()

        if window_size <= 0:
            raise ValueError("window_size must be positive")
        if image_size <= 0:
            raise ValueError("image_size must be positive")

        self.window_size = window_size
        self.image_size = image_size
        self._epoch_size = epoch_size
        self._pre_face_transforms: Tuple[Callable[[ArrayLike], ArrayLike], ...] = ()
        self._post_face_transforms: Tuple[Callable[[ArrayLike], ArrayLike], ...] = ()
        self._pre_face_transform_funcs: Tuple[
            Callable[[ArrayLike, np.random.Generator], ArrayLike], ...
        ] = ()
        self._post_face_transform_funcs: Tuple[
            Callable[[ArrayLike, np.random.Generator], ArrayLike], ...
        ] = ()
        self.pre_face_transforms = pre_face_transforms
        self.post_face_transforms = post_face_transforms
        self.seed = seed
        self.rng = np.random.default_rng(seed)

        project_root = os.path.abspath(os.path.join(os.path.dirname(__file__), os.pardir))
        detector_kwargs = dict(face_detector_kwargs or {})
        self.face_detector: BaseDetector = select_face_detector(
            face_detector,
            res_dir=os.path.join(project_root, "utils", "res"),
            **detector_kwargs,
        )

        self.datasets: Dict[str, object] = {}
        if lgi_dir:
            self.datasets["LGI_PPGI"] = LGI_PPGI(lgi_dir)
        if pure_dir:
            self.datasets["PURE"] = PURE(pure_dir)
        if ubfc1_dir:
            self.datasets["UBFC1"] = UBFC1(ubfc1_dir)
        if ubfc2_dir:
            self.datasets["UBFC2"] = UBFC2(ubfc2_dir)

        self._videos: List[_VideoEntry] = []
        self._prepare_video_entries()

        if not self._videos:
            raise RuntimeError("No usable videos found for the configured datasets")

    # ------------------------------------------------------------------
    # PyTorch dataset API
    def __len__(self) -> int:
        return self._epoch_size

    def __getitem__(self, index: int) -> Dict[str, Union[str, int, torch.Tensor]]:
        rng = self._get_rng()
        entry_idx = int(rng.integers(0, len(self._videos)))
        entry = self._videos[entry_idx]
        max_start = entry.num_frames - self.window_size
        if max_start <= 0:
            raise RuntimeError(
                f"Video '{entry.video_path}' does not contain enough frames for a window"
            )
        start_frame = int(rng.integers(0, max_start + 1))
<<<<<<< HEAD
        frames, metadata = self._read_face_window(entry, start_frame, rng)
=======
        frames = self._read_face_window(entry, start_frame, rng)
>>>>>>> 186e2e5a
        heart_rates = self._slice_heart_rates(entry, start_frame)
        return {
            "frames": frames,
            "dataset": entry.dataset_name,
            "video_index": entry.dataset_index,
            "start_frame": start_frame,
            "heart_rates": heart_rates,
<<<<<<< HEAD
            "face_metadata": metadata,
=======
>>>>>>> 186e2e5a
        }

    # ------------------------------------------------------------------
    # Public helpers
    @property
    def epoch_size(self) -> int:
        return self._epoch_size

    def set_epoch_size(self, size: int) -> None:
        if size <= 0:
            raise ValueError("Epoch size must be positive")
        self._epoch_size = size

    @property
    def available_datasets(self) -> Sequence[str]:
        return tuple(self.datasets.keys())

    # ------------------------------------------------------------------
    # Internal helpers
    def _get_rng(self) -> np.random.Generator:
        return self.rng

    def _prepare_video_entries(self) -> None:
        for name, dataset in self.datasets.items():
            for video_idx in range(len(dataset)):
                video_path = dataset.get_video_path(video_idx)
                entry = self._build_video_entry(name, dataset, video_idx, video_path)
                if entry is not None:
                    self._videos.append(entry)

    def _build_video_entry(
        self,
        dataset_name: str,
        dataset: object,
        dataset_index: int,
        video_path: str,
    ) -> Optional[_VideoEntry]:
        camera = CameraData.create(video_path)
        try:
            if camera.nframes < self.window_size:
                return None

            frame_times = np.asarray(camera.times)

            try:
                ground_truth, _ = dataset.load_instance(
                    dataset_index, include_video=False
                )
            except Exception:
                return None

            hr_signal = getattr(ground_truth, "HR", None)
            if hr_signal is None:
                return None

            heart_rates = hr_signal.resample(frame_times, method="nearest")
            heart_rates = np.asarray(heart_rates, dtype=np.float32)
            if heart_rates.shape[0] != camera.nframes:
                return None

            return _VideoEntry(
                dataset_name=dataset_name,
                dataset_index=dataset_index,
                video_path=video_path,
                num_frames=camera.nframes,
                heart_rates=heart_rates,
            )
        finally:
            camera.close()

    def _slice_heart_rates(self, entry: _VideoEntry, start_frame: int) -> torch.Tensor:
        end_frame = start_frame + self.window_size
        heart_rates = entry.heart_rates[start_frame:end_frame]
        if heart_rates.shape[0] != self.window_size:
            raise RuntimeError(
                "Heart rate annotations do not cover the requested window"
            )
        return torch.as_tensor(heart_rates, dtype=torch.float32)

    def _read_face_window(
        self, entry: _VideoEntry, start_frame: int, rng: np.random.Generator
<<<<<<< HEAD
    ) -> Tuple[torch.Tensor, torch.Tensor]:
=======
    ) -> torch.Tensor:
>>>>>>> 186e2e5a
        capture = cv2.VideoCapture(entry.video_path)
        try:
            if start_frame > 0:
                capture.set(cv2.CAP_PROP_POS_FRAMES, start_frame)

            frames = torch.empty(
<<<<<<< HEAD
                (self.window_size, 6, self.image_size, self.image_size),
                dtype=torch.float32,
            )
            metadata = torch.empty((self.window_size, 5), dtype=torch.float32)
            last_frame_bgr: Optional[np.ndarray] = None

            self._reset_transform_state(self._pre_face_transforms, rng)
            self._reset_transform_state(self._post_face_transforms, rng)
=======
                (self.window_size, 3, self.image_size, self.image_size),
                dtype=torch.float32,
            )
            last_bbox: Optional[Tuple[int, int, int, int]] = None
>>>>>>> 186e2e5a

            for frame_idx in range(self.window_size):
                success, frame_bgr = capture.read()
                if not success:
                    raise RuntimeError(
                        f"Failed to read frame {start_frame + frame_idx} from '{entry.video_path}'"
                    )

                frame_bgr = self._apply_pre_transforms(frame_bgr, rng)
<<<<<<< HEAD
                bbox, visible = self._detect_face(frame_bgr)

                if bbox is None:
                    face_rgb = np.zeros((self.image_size, self.image_size, 3), dtype=np.uint8)
                    base_tensor = self._to_normalized_tensor(face_rgb)
                    face_tensor = base_tensor
                    visibility_scale: Optional[float] = 0.0
                    used_bbox: Optional[Tuple[int, int, int, int]] = None
                else:
                    face_rgb, used_bbox = self._extract_face(frame_bgr, bbox)
                    base_tensor = self._to_normalized_tensor(face_rgb)
                    if self._post_face_transform_funcs:
                        face_tensor, visibility_scale = self._apply_post_transforms(
                            face_rgb, rng
                        )
                    else:
                        face_tensor = base_tensor
                        visibility_scale = 1.0

                if last_frame_bgr is None or used_bbox is None:
                    diff_tensor = torch.zeros_like(base_tensor)
                else:
                    prev_face_rgb, _ = self._extract_face(last_frame_bgr, used_bbox)
                    prev_base_tensor = self._to_normalized_tensor(prev_face_rgb)
                    diff_tensor = base_tensor - prev_base_tensor

                frames[frame_idx, 0:3].copy_(face_tensor)
                frames[frame_idx, 3:6].copy_(diff_tensor)

                if used_bbox is None:
                    metadata[frame_idx].zero_()
                else:
                    frame_height, frame_width = frame_bgr.shape[:2]
                    max_dim = float(max(frame_width, frame_height))
                    cx = used_bbox[0] + used_bbox[2] / 2.0
                    cy = used_bbox[1] + used_bbox[3] / 2.0
                    visibility_value = 1.0 if visible else 0.0
                    if visibility_scale is not None:
                        visibility_value *= float(visibility_scale)
                    metadata[frame_idx, 0] = visibility_value
                    metadata[frame_idx, 1] = float(cx / max_dim)
                    metadata[frame_idx, 2] = float(cy / max_dim)
                    metadata[frame_idx, 3] = float(used_bbox[2] / max_dim)
                    metadata[frame_idx, 4] = float(used_bbox[3] / max_dim)

                last_frame_bgr = frame_bgr

            return frames, metadata
=======
                bbox = self._detect_face(frame_bgr, last_bbox)
                last_bbox = bbox
                face_rgb = self._extract_face(frame_bgr, bbox)
                face_tensor = self._apply_post_transforms(face_rgb, rng)
                frames[frame_idx].copy_(face_tensor)

            return frames
>>>>>>> 186e2e5a
        finally:
            capture.release()

    def _apply_pre_transforms(
        self, frame_bgr: np.ndarray, rng: np.random.Generator
    ) -> np.ndarray:
        if not self._pre_face_transform_funcs:
            return self._ensure_uint8_np(frame_bgr)

        frame_rgb = cv2.cvtColor(frame_bgr, cv2.COLOR_BGR2RGB)
        transformed = self._apply_transforms(
            self._pre_face_transform_funcs, frame_rgb, rng
        )
        frame_rgb = self._ensure_uint8_np(transformed)
        return cv2.cvtColor(frame_rgb, cv2.COLOR_RGB2BGR)

    def _apply_post_transforms(
        self, face_rgb: np.ndarray, rng: np.random.Generator
<<<<<<< HEAD
    ) -> Tuple[torch.Tensor, Optional[float]]:
        data: ArrayLike = face_rgb
        visibility_scale: Optional[float] = 1.0
        for transform in self._post_face_transform_funcs:
            result = transform(data, rng)
            if isinstance(result, tuple):
                data, visibility = result  # type: ignore[assignment]
                if visibility is not None:
                    visibility_scale = (
                        float(visibility_scale) * float(visibility)
                        if visibility_scale is not None
                        else float(visibility)
                    )
            else:
                data = result
        tensor = self._to_normalized_tensor(data)
        return tensor, visibility_scale
=======
    ) -> torch.Tensor:
        transformed = self._apply_transforms(
            self._post_face_transform_funcs, face_rgb, rng
        )
        return self._to_normalized_tensor(transformed)
>>>>>>> 186e2e5a

    def _apply_transforms(
        self,
        transforms: Sequence[Callable[[ArrayLike, np.random.Generator], ArrayLike]],
        data: ArrayLike,
        rng: np.random.Generator,
    ) -> ArrayLike:
        result: ArrayLike = data
        for transform in transforms:
            result = transform(result, rng)
        return result
<<<<<<< HEAD

    def _reset_transform_state(
        self,
        transforms: Sequence[Callable[[ArrayLike], ArrayLike]],
        rng: np.random.Generator,
    ) -> None:
        for transform in transforms:
            reset_fn = getattr(transform, "reset", None)
            if callable(reset_fn):
                try:
                    reset_fn(window_size=self.window_size, rng=rng)
                except TypeError:
                    try:
                        reset_fn(self.window_size, rng)
                    except TypeError:
                        try:
                            reset_fn(rng=rng)
                        except TypeError:
                            reset_fn()
=======
>>>>>>> 186e2e5a

    def _detect_face(
        self,
        frame_bgr: np.ndarray,
<<<<<<< HEAD
    ) -> Tuple[Optional[Tuple[int, int, int, int]], bool]:
        detector = self.face_detector
        bbox: Optional[Tuple[int, int, int, int]] = None
        visible = False
=======
        previous_bbox: Optional[Tuple[int, int, int, int]],
    ) -> Tuple[int, int, int, int]:
        detector = self.face_detector
        bbox: Optional[Tuple[int, int, int, int]] = None
>>>>>>> 186e2e5a

        boxes, scores = detector.process(frame_bgr)
        boxes = np.asarray(boxes)
        scores = np.asarray(scores)

        if boxes.size:
            if scores.size:
                best_idx = int(np.argmax(scores))
            else:
                best_idx = 0
            x0, y0, x1, y1 = boxes[best_idx]
            w = max(1, int(round(x1 - x0)))
            h = max(1, int(round(y1 - y0)))
            x = int(round(x0))
            y = int(round(y0))
            bbox = (x, y, w, h)
<<<<<<< HEAD
            visible = True

        return bbox, visible

    def _extract_face(
        self, frame_bgr: np.ndarray, bbox: Tuple[int, int, int, int]
    ) -> Tuple[np.ndarray, Tuple[int, int, int, int]]:
=======
        elif previous_bbox is not None:
            bbox = previous_bbox

        if bbox is None:
            h, w = frame_bgr.shape[:2]
            side = min(h, w)
            x = (w - side) // 2
            y = (h - side) // 2
            bbox = (x, y, side, side)

        return bbox

    def _extract_face(
        self, frame_bgr: np.ndarray, bbox: Tuple[int, int, int, int]
    ) -> np.ndarray:
>>>>>>> 186e2e5a
        x, y, w, h = bbox
        h_img, w_img = frame_bgr.shape[:2]
        x = max(0, x)
        y = max(0, y)
        w = max(1, w)
        h = max(1, h)
        x2 = min(w_img, x + w)
        y2 = min(h_img, y + h)
        w = max(1, x2 - x)
        h = max(1, y2 - y)

        face = frame_bgr[y:y2, x:x2]
        if face.size == 0:
            # Fall back to a centered crop if the bounding box is invalid.
            side = min(h_img, w_img)
            cx = w_img // 2
            cy = h_img // 2
            half = side // 2
            face = frame_bgr[cy - half : cy + half, cx - half : cx + half]
<<<<<<< HEAD
            x = cx - half
            y = cy - half
            w = face.shape[1]
            h = face.shape[0]

        interpolation = (
            cv2.INTER_AREA
            if face.shape[0] > self.image_size or face.shape[1] > self.image_size
            else cv2.INTER_LINEAR
        )
        face = cv2.resize(face, (self.image_size, self.image_size), interpolation=interpolation)
        face = cv2.cvtColor(face, cv2.COLOR_BGR2RGB)
        return face, (x, y, w, h)

    def _normalize_transforms(
        self, transforms: Optional[TransformType]
    ) -> Tuple[Callable[[ArrayLike], ArrayLike], ...]:
        if transforms is None:
            return ()
        if isinstance(transforms, Sequence) and not isinstance(transforms, (str, bytes)):
            return tuple(transforms)
        return (transforms,)

    def _wrap_transforms(
        self, transforms: Sequence[Callable[[ArrayLike], ArrayLike]]
    ) -> Tuple[Callable[[ArrayLike, np.random.Generator], ArrayLike], ...]:
        wrapped: List[Callable[[ArrayLike, np.random.Generator], ArrayLike]] = []
        for transform in transforms:
            wrapped.append(self._wrap_single_transform(transform))
        return tuple(wrapped)

    def _wrap_single_transform(
        self, transform: Callable[[ArrayLike], ArrayLike]
    ) -> Callable[[ArrayLike, np.random.Generator], ArrayLike]:
        try:
            signature = inspect.signature(transform)
        except (TypeError, ValueError):
            signature = None

        def caller(data: ArrayLike, rng: np.random.Generator) -> ArrayLike:
            if signature is None:
                try:
                    return transform(data, rng=rng)  # type: ignore[call-arg]
                except TypeError as exc:
                    message = str(exc)
                    if "unexpected keyword argument" in message and "'rng'" in message:
                        return transform(data)  # type: ignore[misc]
                    raise

            params = list(signature.parameters.values())
            has_kwargs = any(
                param.kind == inspect.Parameter.VAR_KEYWORD for param in params
            )
            accepts_rng = "rng" in signature.parameters or has_kwargs
            accepts_data = any(
                param.kind
                in (
                    inspect.Parameter.POSITIONAL_ONLY,
                    inspect.Parameter.POSITIONAL_OR_KEYWORD,
                )
                for param in params
            )

            if accepts_rng:
                if accepts_data:
                    return transform(data, rng=rng)  # type: ignore[call-arg]
                return transform(rng=rng)  # type: ignore[call-arg]

            if accepts_data:
                return transform(data)  # type: ignore[misc]

            return transform()  # type: ignore[misc]

        return caller

    @property
    def pre_face_transforms(self) -> Optional[TransformType]:
        return getattr(self, "_pre_face_transforms_config", None)

    @pre_face_transforms.setter
    def pre_face_transforms(self, transforms: Optional[TransformType]) -> None:
        self._pre_face_transforms_config = transforms
        normalized = self._normalize_transforms(transforms)
        self._pre_face_transforms = normalized
        self._pre_face_transform_funcs = self._wrap_transforms(normalized)

    @property
    def post_face_transforms(self) -> Optional[TransformType]:
        return getattr(self, "_post_face_transforms_config", None)

    @post_face_transforms.setter
    def post_face_transforms(self, transforms: Optional[TransformType]) -> None:
        self._post_face_transforms_config = transforms
        normalized = self._normalize_transforms(transforms)
        self._post_face_transforms = normalized
        self._post_face_transform_funcs = self._wrap_transforms(normalized)
=======

        interpolation = (
            cv2.INTER_AREA
            if face.shape[0] > self.image_size or face.shape[1] > self.image_size
            else cv2.INTER_LINEAR
        )
        face = cv2.resize(face, (self.image_size, self.image_size), interpolation=interpolation)
        face = cv2.cvtColor(face, cv2.COLOR_BGR2RGB)
        return face
>>>>>>> 186e2e5a

    def _normalize_transforms(
        self, transforms: Optional[TransformType]
    ) -> Tuple[Callable[[ArrayLike], ArrayLike], ...]:
        if transforms is None:
            return ()
        if isinstance(transforms, Sequence) and not isinstance(transforms, (str, bytes)):
            return tuple(transforms)
        return (transforms,)

    def _wrap_transforms(
        self, transforms: Sequence[Callable[[ArrayLike], ArrayLike]]
    ) -> Tuple[Callable[[ArrayLike, np.random.Generator], ArrayLike], ...]:
        wrapped: List[Callable[[ArrayLike, np.random.Generator], ArrayLike]] = []
        for transform in transforms:
            wrapped.append(self._wrap_single_transform(transform))
        return tuple(wrapped)

    def _wrap_single_transform(
        self, transform: Callable[[ArrayLike], ArrayLike]
    ) -> Callable[[ArrayLike, np.random.Generator], ArrayLike]:
        try:
            signature = inspect.signature(transform)
        except (TypeError, ValueError):
            signature = None

        def caller(data: ArrayLike, rng: np.random.Generator) -> ArrayLike:
            if signature is None:
                try:
                    return transform(data, rng=rng)  # type: ignore[call-arg]
                except TypeError as exc:
                    message = str(exc)
                    if "unexpected keyword argument" in message and "'rng'" in message:
                        return transform(data)  # type: ignore[misc]
                    raise

            params = list(signature.parameters.values())
            has_kwargs = any(
                param.kind == inspect.Parameter.VAR_KEYWORD for param in params
            )
            accepts_rng = "rng" in signature.parameters or has_kwargs
            accepts_data = any(
                param.kind
                in (
                    inspect.Parameter.POSITIONAL_ONLY,
                    inspect.Parameter.POSITIONAL_OR_KEYWORD,
                )
                for param in params
            )

            if accepts_rng:
                if accepts_data:
                    return transform(data, rng=rng)  # type: ignore[call-arg]
                return transform(rng=rng)  # type: ignore[call-arg]

            if accepts_data:
                return transform(data)  # type: ignore[misc]

            return transform()  # type: ignore[misc]

        return caller

    @property
    def pre_face_transforms(self) -> Optional[TransformType]:
        return getattr(self, "_pre_face_transforms_config", None)

    @pre_face_transforms.setter
    def pre_face_transforms(self, transforms: Optional[TransformType]) -> None:
        self._pre_face_transforms_config = transforms
        normalized = self._normalize_transforms(transforms)
        self._pre_face_transforms = normalized
        self._pre_face_transform_funcs = self._wrap_transforms(normalized)

    @property
    def post_face_transforms(self) -> Optional[TransformType]:
        return getattr(self, "_post_face_transforms_config", None)

    @post_face_transforms.setter
    def post_face_transforms(self, transforms: Optional[TransformType]) -> None:
        self._post_face_transforms_config = transforms
        normalized = self._normalize_transforms(transforms)
        self._post_face_transforms = normalized
        self._post_face_transform_funcs = self._wrap_transforms(normalized)

    @staticmethod
    def _ensure_uint8_np(array_like: ArrayLike) -> np.ndarray:
        if isinstance(array_like, torch.Tensor):
            np_array = array_like.detach().cpu().numpy()
        elif isinstance(array_like, Image.Image):
            np_array = np.array(array_like)
        else:
            np_array = np.asarray(array_like)

        if np_array.dtype != np.uint8:
            np_array = np.clip(np_array, 0, 255).astype(np.uint8)
        elif not np_array.flags["C_CONTIGUOUS"]:
            np_array = np.ascontiguousarray(np_array)
        return np_array

    @staticmethod
    def _to_normalized_tensor(face_like: ArrayLike) -> torch.Tensor:
        if isinstance(face_like, torch.Tensor):
            tensor = face_like.detach()
            if tensor.ndim == 2:
                tensor = tensor.unsqueeze(0)
            elif tensor.ndim == 3 and tensor.shape[0] not in (1, 3) and tensor.shape[-1] in (1, 3):
                tensor = tensor.permute(2, 0, 1)
            if tensor.ndim != 3:
                raise ValueError("Face tensors must be 3-dimensional")
            if tensor.shape[0] == 1:
                tensor = tensor.repeat(3, 1, 1)
            if tensor.dtype != torch.float32:
                tensor = tensor.to(dtype=torch.float32)
            max_val = tensor.max()
            if max_val > 1.0:
                tensor = tensor / 255.0
            return tensor

        if isinstance(face_like, Image.Image):
            np_face = np.array(face_like)
        else:
            np_face = np.asarray(face_like)

        if np_face.ndim == 2:
            np_face = np_face[..., None]
        if np_face.shape[-1] == 1:
            np_face = np.repeat(np_face, 3, axis=2)
        elif np_face.shape[-1] != 3:
            raise ValueError("Face arrays must have 1 or 3 channels")

        np_face = np.ascontiguousarray(np_face)
        tensor = torch.as_tensor(np_face, dtype=torch.float32).permute(2, 0, 1)
        if np_face.dtype == np.uint8:
            tensor.mul_(1.0 / 255.0)
        elif tensor.max() > 1.0:
            tensor.mul_(1.0 / 255.0)
        return tensor


def create_face_window_dataloader(
    batch_size: int,
    *,
    num_workers: int = 0,
    shuffle: bool = False,
    drop_last: bool = True,
    **dataset_kwargs: object,
) -> Tuple[DataLoader, RandomFaceWindowDataset]:
    """Factory helper that builds the dataset and an accompanying dataloader.

    Parameters
    ----------
    batch_size:
        Batch size provided to the :class:`~torch.utils.data.DataLoader`.
    num_workers:
        Number of worker processes for data loading.
    shuffle:
        Whether to enable shuffling at the DataLoader level.  This is disabled by
        default because :class:`RandomFaceWindowDataset` already samples windows
        randomly.
    drop_last:
        Drop the last incomplete batch (defaults to ``True`` for evenly shaped
        training batches).
    dataset_kwargs:
        Additional keyword arguments forwarded to
        :class:`RandomFaceWindowDataset`.

    Returns
    -------
    tuple
        The instantiated dataloader and the underlying dataset instance.
    """

    dataset = RandomFaceWindowDataset(**dataset_kwargs)
    loader = DataLoader(
        dataset,
        batch_size=batch_size,
        shuffle=shuffle,
        num_workers=num_workers,
        drop_last=drop_last,
    )
    return loader, dataset


__all__ = ["RandomFaceWindowDataset", "create_face_window_dataloader"]
<|MERGE_RESOLUTION|>--- conflicted
+++ resolved
@@ -15,16 +15,8 @@
 post-face-detection transforms that operate on the cropped face prior to
 conversion to tensors.  Each sample additionally includes a heart-rate sequence
 aligned with the returned frame window, producing batches shaped
-<<<<<<< HEAD
-``(B, window_size, 6, image_size, image_size)`` for faces,
-``(B, window_size, 5)`` for face metadata, and ``(B, window_size)`` for heart
-rates.  The metadata encodes visibility along with bounding-box center
-coordinates and dimensions normalized by the larger of the source frame's width
-or height.
-=======
 ``(B, window_size, 3, image_size, image_size)`` for faces and
 ``(B, window_size)`` for heart rates.
->>>>>>> 186e2e5a
 """
 
 from __future__ import annotations
@@ -173,11 +165,7 @@
                 f"Video '{entry.video_path}' does not contain enough frames for a window"
             )
         start_frame = int(rng.integers(0, max_start + 1))
-<<<<<<< HEAD
-        frames, metadata = self._read_face_window(entry, start_frame, rng)
-=======
         frames = self._read_face_window(entry, start_frame, rng)
->>>>>>> 186e2e5a
         heart_rates = self._slice_heart_rates(entry, start_frame)
         return {
             "frames": frames,
@@ -185,10 +173,6 @@
             "video_index": entry.dataset_index,
             "start_frame": start_frame,
             "heart_rates": heart_rates,
-<<<<<<< HEAD
-            "face_metadata": metadata,
-=======
->>>>>>> 186e2e5a
         }
 
     # ------------------------------------------------------------------
@@ -270,32 +254,17 @@
 
     def _read_face_window(
         self, entry: _VideoEntry, start_frame: int, rng: np.random.Generator
-<<<<<<< HEAD
-    ) -> Tuple[torch.Tensor, torch.Tensor]:
-=======
     ) -> torch.Tensor:
->>>>>>> 186e2e5a
         capture = cv2.VideoCapture(entry.video_path)
         try:
             if start_frame > 0:
                 capture.set(cv2.CAP_PROP_POS_FRAMES, start_frame)
 
             frames = torch.empty(
-<<<<<<< HEAD
-                (self.window_size, 6, self.image_size, self.image_size),
-                dtype=torch.float32,
-            )
-            metadata = torch.empty((self.window_size, 5), dtype=torch.float32)
-            last_frame_bgr: Optional[np.ndarray] = None
-
-            self._reset_transform_state(self._pre_face_transforms, rng)
-            self._reset_transform_state(self._post_face_transforms, rng)
-=======
                 (self.window_size, 3, self.image_size, self.image_size),
                 dtype=torch.float32,
             )
             last_bbox: Optional[Tuple[int, int, int, int]] = None
->>>>>>> 186e2e5a
 
             for frame_idx in range(self.window_size):
                 success, frame_bgr = capture.read()
@@ -305,56 +274,6 @@
                     )
 
                 frame_bgr = self._apply_pre_transforms(frame_bgr, rng)
-<<<<<<< HEAD
-                bbox, visible = self._detect_face(frame_bgr)
-
-                if bbox is None:
-                    face_rgb = np.zeros((self.image_size, self.image_size, 3), dtype=np.uint8)
-                    base_tensor = self._to_normalized_tensor(face_rgb)
-                    face_tensor = base_tensor
-                    visibility_scale: Optional[float] = 0.0
-                    used_bbox: Optional[Tuple[int, int, int, int]] = None
-                else:
-                    face_rgb, used_bbox = self._extract_face(frame_bgr, bbox)
-                    base_tensor = self._to_normalized_tensor(face_rgb)
-                    if self._post_face_transform_funcs:
-                        face_tensor, visibility_scale = self._apply_post_transforms(
-                            face_rgb, rng
-                        )
-                    else:
-                        face_tensor = base_tensor
-                        visibility_scale = 1.0
-
-                if last_frame_bgr is None or used_bbox is None:
-                    diff_tensor = torch.zeros_like(base_tensor)
-                else:
-                    prev_face_rgb, _ = self._extract_face(last_frame_bgr, used_bbox)
-                    prev_base_tensor = self._to_normalized_tensor(prev_face_rgb)
-                    diff_tensor = base_tensor - prev_base_tensor
-
-                frames[frame_idx, 0:3].copy_(face_tensor)
-                frames[frame_idx, 3:6].copy_(diff_tensor)
-
-                if used_bbox is None:
-                    metadata[frame_idx].zero_()
-                else:
-                    frame_height, frame_width = frame_bgr.shape[:2]
-                    max_dim = float(max(frame_width, frame_height))
-                    cx = used_bbox[0] + used_bbox[2] / 2.0
-                    cy = used_bbox[1] + used_bbox[3] / 2.0
-                    visibility_value = 1.0 if visible else 0.0
-                    if visibility_scale is not None:
-                        visibility_value *= float(visibility_scale)
-                    metadata[frame_idx, 0] = visibility_value
-                    metadata[frame_idx, 1] = float(cx / max_dim)
-                    metadata[frame_idx, 2] = float(cy / max_dim)
-                    metadata[frame_idx, 3] = float(used_bbox[2] / max_dim)
-                    metadata[frame_idx, 4] = float(used_bbox[3] / max_dim)
-
-                last_frame_bgr = frame_bgr
-
-            return frames, metadata
-=======
                 bbox = self._detect_face(frame_bgr, last_bbox)
                 last_bbox = bbox
                 face_rgb = self._extract_face(frame_bgr, bbox)
@@ -362,7 +281,6 @@
                 frames[frame_idx].copy_(face_tensor)
 
             return frames
->>>>>>> 186e2e5a
         finally:
             capture.release()
 
@@ -381,31 +299,11 @@
 
     def _apply_post_transforms(
         self, face_rgb: np.ndarray, rng: np.random.Generator
-<<<<<<< HEAD
-    ) -> Tuple[torch.Tensor, Optional[float]]:
-        data: ArrayLike = face_rgb
-        visibility_scale: Optional[float] = 1.0
-        for transform in self._post_face_transform_funcs:
-            result = transform(data, rng)
-            if isinstance(result, tuple):
-                data, visibility = result  # type: ignore[assignment]
-                if visibility is not None:
-                    visibility_scale = (
-                        float(visibility_scale) * float(visibility)
-                        if visibility_scale is not None
-                        else float(visibility)
-                    )
-            else:
-                data = result
-        tensor = self._to_normalized_tensor(data)
-        return tensor, visibility_scale
-=======
     ) -> torch.Tensor:
         transformed = self._apply_transforms(
             self._post_face_transform_funcs, face_rgb, rng
         )
         return self._to_normalized_tensor(transformed)
->>>>>>> 186e2e5a
 
     def _apply_transforms(
         self,
@@ -417,43 +315,14 @@
         for transform in transforms:
             result = transform(result, rng)
         return result
-<<<<<<< HEAD
-
-    def _reset_transform_state(
-        self,
-        transforms: Sequence[Callable[[ArrayLike], ArrayLike]],
-        rng: np.random.Generator,
-    ) -> None:
-        for transform in transforms:
-            reset_fn = getattr(transform, "reset", None)
-            if callable(reset_fn):
-                try:
-                    reset_fn(window_size=self.window_size, rng=rng)
-                except TypeError:
-                    try:
-                        reset_fn(self.window_size, rng)
-                    except TypeError:
-                        try:
-                            reset_fn(rng=rng)
-                        except TypeError:
-                            reset_fn()
-=======
->>>>>>> 186e2e5a
 
     def _detect_face(
         self,
         frame_bgr: np.ndarray,
-<<<<<<< HEAD
-    ) -> Tuple[Optional[Tuple[int, int, int, int]], bool]:
-        detector = self.face_detector
-        bbox: Optional[Tuple[int, int, int, int]] = None
-        visible = False
-=======
         previous_bbox: Optional[Tuple[int, int, int, int]],
     ) -> Tuple[int, int, int, int]:
         detector = self.face_detector
         bbox: Optional[Tuple[int, int, int, int]] = None
->>>>>>> 186e2e5a
 
         boxes, scores = detector.process(frame_bgr)
         boxes = np.asarray(boxes)
@@ -470,15 +339,6 @@
             x = int(round(x0))
             y = int(round(y0))
             bbox = (x, y, w, h)
-<<<<<<< HEAD
-            visible = True
-
-        return bbox, visible
-
-    def _extract_face(
-        self, frame_bgr: np.ndarray, bbox: Tuple[int, int, int, int]
-    ) -> Tuple[np.ndarray, Tuple[int, int, int, int]]:
-=======
         elif previous_bbox is not None:
             bbox = previous_bbox
 
@@ -494,7 +354,6 @@
     def _extract_face(
         self, frame_bgr: np.ndarray, bbox: Tuple[int, int, int, int]
     ) -> np.ndarray:
->>>>>>> 186e2e5a
         x, y, w, h = bbox
         h_img, w_img = frame_bgr.shape[:2]
         x = max(0, x)
@@ -514,104 +373,6 @@
             cy = h_img // 2
             half = side // 2
             face = frame_bgr[cy - half : cy + half, cx - half : cx + half]
-<<<<<<< HEAD
-            x = cx - half
-            y = cy - half
-            w = face.shape[1]
-            h = face.shape[0]
-
-        interpolation = (
-            cv2.INTER_AREA
-            if face.shape[0] > self.image_size or face.shape[1] > self.image_size
-            else cv2.INTER_LINEAR
-        )
-        face = cv2.resize(face, (self.image_size, self.image_size), interpolation=interpolation)
-        face = cv2.cvtColor(face, cv2.COLOR_BGR2RGB)
-        return face, (x, y, w, h)
-
-    def _normalize_transforms(
-        self, transforms: Optional[TransformType]
-    ) -> Tuple[Callable[[ArrayLike], ArrayLike], ...]:
-        if transforms is None:
-            return ()
-        if isinstance(transforms, Sequence) and not isinstance(transforms, (str, bytes)):
-            return tuple(transforms)
-        return (transforms,)
-
-    def _wrap_transforms(
-        self, transforms: Sequence[Callable[[ArrayLike], ArrayLike]]
-    ) -> Tuple[Callable[[ArrayLike, np.random.Generator], ArrayLike], ...]:
-        wrapped: List[Callable[[ArrayLike, np.random.Generator], ArrayLike]] = []
-        for transform in transforms:
-            wrapped.append(self._wrap_single_transform(transform))
-        return tuple(wrapped)
-
-    def _wrap_single_transform(
-        self, transform: Callable[[ArrayLike], ArrayLike]
-    ) -> Callable[[ArrayLike, np.random.Generator], ArrayLike]:
-        try:
-            signature = inspect.signature(transform)
-        except (TypeError, ValueError):
-            signature = None
-
-        def caller(data: ArrayLike, rng: np.random.Generator) -> ArrayLike:
-            if signature is None:
-                try:
-                    return transform(data, rng=rng)  # type: ignore[call-arg]
-                except TypeError as exc:
-                    message = str(exc)
-                    if "unexpected keyword argument" in message and "'rng'" in message:
-                        return transform(data)  # type: ignore[misc]
-                    raise
-
-            params = list(signature.parameters.values())
-            has_kwargs = any(
-                param.kind == inspect.Parameter.VAR_KEYWORD for param in params
-            )
-            accepts_rng = "rng" in signature.parameters or has_kwargs
-            accepts_data = any(
-                param.kind
-                in (
-                    inspect.Parameter.POSITIONAL_ONLY,
-                    inspect.Parameter.POSITIONAL_OR_KEYWORD,
-                )
-                for param in params
-            )
-
-            if accepts_rng:
-                if accepts_data:
-                    return transform(data, rng=rng)  # type: ignore[call-arg]
-                return transform(rng=rng)  # type: ignore[call-arg]
-
-            if accepts_data:
-                return transform(data)  # type: ignore[misc]
-
-            return transform()  # type: ignore[misc]
-
-        return caller
-
-    @property
-    def pre_face_transforms(self) -> Optional[TransformType]:
-        return getattr(self, "_pre_face_transforms_config", None)
-
-    @pre_face_transforms.setter
-    def pre_face_transforms(self, transforms: Optional[TransformType]) -> None:
-        self._pre_face_transforms_config = transforms
-        normalized = self._normalize_transforms(transforms)
-        self._pre_face_transforms = normalized
-        self._pre_face_transform_funcs = self._wrap_transforms(normalized)
-
-    @property
-    def post_face_transforms(self) -> Optional[TransformType]:
-        return getattr(self, "_post_face_transforms_config", None)
-
-    @post_face_transforms.setter
-    def post_face_transforms(self, transforms: Optional[TransformType]) -> None:
-        self._post_face_transforms_config = transforms
-        normalized = self._normalize_transforms(transforms)
-        self._post_face_transforms = normalized
-        self._post_face_transform_funcs = self._wrap_transforms(normalized)
-=======
 
         interpolation = (
             cv2.INTER_AREA
@@ -621,7 +382,6 @@
         face = cv2.resize(face, (self.image_size, self.image_size), interpolation=interpolation)
         face = cv2.cvtColor(face, cv2.COLOR_BGR2RGB)
         return face
->>>>>>> 186e2e5a
 
     def _normalize_transforms(
         self, transforms: Optional[TransformType]
