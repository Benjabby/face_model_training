"""Utilities for creating random face-window datasets for training models.

This module provides a :class:`RandomFaceWindowDataset` that samples fixed-size
temporal windows of cropped facial regions from multiple physiological video
datasets.  Each sample is composed of ``window_size`` consecutive frames and is
designed to integrate with PyTorch's :class:`~torch.utils.data.DataLoader` in
order to deliver batches shaped ``(B, window_size, 6, image_size, image_size)``
for the face tensors and ``(B, window_size, 5)`` for the associated face
metadata.

The dataset randomly chooses a source video from the configured datasets and a
valid starting frame for every request, enabling arbitrarily long epochs without
repeating windows deterministically.  Two optional augmentation stages are
supported: pre-face-detection transforms that act on the full frame, and
post-face-detection transforms that operate on the cropped face prior to
conversion to tensors.  Each sample additionally includes a heart-rate sequence
aligned with the returned frame window, producing batches shaped
``(B, window_size, 3, image_size, image_size)`` for faces and
``(B, window_size)`` for heart rates.
"""

from __future__ import annotations

import inspect
import os
from dataclasses import dataclass
from typing import Callable, Dict, List, Optional, Sequence, Tuple, Union

import cv2
import numpy as np
import torch
from PIL import Image
from torch.utils.data import DataLoader, Dataset as TorchDataset

from .dataset import CameraData
from .lgi_ppgi import LGI_PPGI
from .pure import PURE
from .ubfc import UBFC1, UBFC2
from ..utils.face_utils import BaseDetector, select_face_detector


ArrayLike = Union[np.ndarray, "torch.Tensor", Image.Image]
TransformType = Union[Callable[[ArrayLike], ArrayLike], Sequence[Callable[[ArrayLike], ArrayLike]]]


@dataclass
class _VideoEntry:
    """Container describing a usable video file within a dataset."""

    dataset_name: str
    dataset_index: int
    video_path: str
    num_frames: int
    heart_rates: np.ndarray
    frame_times: np.ndarray


class RandomFaceWindowDataset(TorchDataset):
    """Dataset that samples random facial windows from multiple sources.

    Parameters
    ----------
    lgi_dir, pure_dir, ubfc1_dir, ubfc2_dir:
        Base directories for the supported datasets.  Any ``None`` entry is
        ignored, allowing callers to work with a subset of datasets.
    window_size:
        Number of consecutive frames in every sample window (default: ``360``).
    image_size:
        Spatial size used for the cropped facial region (default: ``112``).
    epoch_size:
        Length reported by :meth:`__len__`, enabling arbitrarily defined epoch
        lengths (default: ``1000``).
    pre_face_transforms, post_face_transforms:
        Optional callables (or sequences of callables) applied before and after
        face detection respectively.  Pre-face transforms receive RGB frames,
        while post-face transforms operate on RGB face crops.  The callables
        must accept and return ``numpy`` arrays, ``torch`` tensors, or ``PIL``
        images representing a single frame.
    face_detector:
        Name of the face detector to use from :mod:`utils.face_utils`
        (default: ``"yunet"``).  Additional keyword arguments can be
        supplied via ``face_detector_kwargs``.
    face_detector_kwargs:
        Optional dictionary of keyword arguments forwarded to the detector
        factory.
    seed:
        Optional seed forwarded to :func:`numpy.random.default_rng` to
        initialize the dataset's random generator.
    """

    def __init__(
        self,
        *,
        lgi_dir: Optional[str] = r"E:\face_datasets\LGI-PPGI",
        pure_dir: Optional[str] = r"E:\face_datasets\PURE",
        ubfc1_dir: Optional[str] = r"E:\face_datasets\UBFC1",
        ubfc2_dir: Optional[str] = r"E:\face_datasets\UBFC2",
        window_size: int = 360,
        image_size: int = 112,
        epoch_size: int = 1000,
        pre_face_transforms: Optional[TransformType] = None,
        post_face_transforms: Optional[TransformType] = None,
        face_detector: str = "yunet",
        face_detector_kwargs: Optional[Dict[str, object]] = None,
        seed: Optional[int] = None,
    ) -> None:
        super().__init__()

        if window_size <= 0:
            raise ValueError("window_size must be positive")
        if image_size <= 0:
            raise ValueError("image_size must be positive")

        self.window_size = window_size
        self.image_size = image_size
        self._epoch_size = epoch_size
        self._pre_face_transforms: Tuple[Callable[[ArrayLike], ArrayLike], ...] = ()
        self._post_face_transforms: Tuple[Callable[[ArrayLike], ArrayLike], ...] = ()
        self._pre_face_transform_funcs: Tuple[
            Callable[[ArrayLike, np.random.Generator], ArrayLike], ...
        ] = ()
        self._post_face_transform_funcs: Tuple[
            Callable[[ArrayLike, np.random.Generator], ArrayLike], ...
        ] = ()
        self.pre_face_transforms = pre_face_transforms
        self.post_face_transforms = post_face_transforms
        self.seed = seed
        self.rng = np.random.default_rng(seed)

        project_root = os.path.abspath(os.path.join(os.path.dirname(__file__), os.pardir))
        detector_kwargs = dict(face_detector_kwargs or {})
        self.face_detector: BaseDetector = select_face_detector(
            face_detector,
            res_dir=os.path.join(project_root, "utils", "res"),
            **detector_kwargs,
        )

        self.datasets: Dict[str, object] = {}
        if lgi_dir:
            self.datasets["LGI_PPGI"] = LGI_PPGI(lgi_dir)
        if pure_dir:
            self.datasets["PURE"] = PURE(pure_dir)
        if ubfc1_dir:
            self.datasets["UBFC1"] = UBFC1(ubfc1_dir)
        if ubfc2_dir:
            self.datasets["UBFC2"] = UBFC2(ubfc2_dir)

        self._videos: List[_VideoEntry] = []
        self._prepare_video_entries()

        if not self._videos:
            raise RuntimeError("No usable videos found for the configured datasets")

    # ------------------------------------------------------------------
    # PyTorch dataset API
    def __len__(self) -> int:
        return self._epoch_size

    def __getitem__(self, index: int) -> Dict[str, Union[str, int, torch.Tensor]]:
        rng = self._get_rng()
        entry_idx = int(rng.integers(0, len(self._videos)))
        entry = self._videos[entry_idx]
        max_start = entry.num_frames - self.window_size
        if max_start <= 0:
            raise RuntimeError(
                f"Video '{entry.video_path}' does not contain enough frames for a window"
            )
        start_frame = int(rng.integers(0, max_start + 1))
        frames, face_metadata = self._read_face_window(entry, start_frame, rng)
        heart_rates = self._slice_heart_rates(entry, start_frame)
        return {
            "frames": frames,
            "face_metadata": face_metadata,
            "dataset": entry.dataset_name,
            "video_index": entry.dataset_index,
            "start_frame": start_frame,
            "heart_rates": heart_rates,
        }

    # ------------------------------------------------------------------
    # Public helpers
    @property
    def epoch_size(self) -> int:
        return self._epoch_size

    def set_epoch_size(self, size: int) -> None:
        if size <= 0:
            raise ValueError("Epoch size must be positive")
        self._epoch_size = size

    @property
    def available_datasets(self) -> Sequence[str]:
        return tuple(self.datasets.keys())

    # ------------------------------------------------------------------
    # Internal helpers
    def _get_rng(self) -> np.random.Generator:
        return self.rng

    def _prepare_video_entries(self) -> None:
        for name, dataset in self.datasets.items():
            for video_idx in range(len(dataset)):
                video_path = dataset.get_video_path(video_idx)
                entry = self._build_video_entry(name, dataset, video_idx, video_path)
                if entry is not None:
                    self._videos.append(entry)

    def _build_video_entry(
        self,
        dataset_name: str,
        dataset: object,
        dataset_index: int,
        video_path: str,
    ) -> Optional[_VideoEntry]:
        try:
            ground_truth, video_times = dataset.load_instance(
                dataset_index, include_video=False
            )
        except Exception:
            return None

        timestamps = None
        if video_times is not None:
            timestamps = np.asarray(video_times, dtype=np.float64)

        camera: Optional[CameraData] = None
        try:
            camera = CameraData.create(video_path, timestamps=timestamps)
        except Exception:
            return None

        try:
            if camera.nframes < self.window_size:
                return None

            frame_times = np.asarray(camera.times)

            hr_signal = getattr(ground_truth, "HR", None)
            if hr_signal is None:
                return None

            heart_rates = hr_signal.resample(frame_times, method="nearest")
            heart_rates = np.asarray(heart_rates, dtype=np.float32)
            if heart_rates.shape[0] != camera.nframes:
                return None

            return _VideoEntry(
                dataset_name=dataset_name,
                dataset_index=dataset_index,
                video_path=video_path,
                num_frames=camera.nframes,
                heart_rates=heart_rates,
                frame_times=frame_times,
            )
        finally:
            if camera is not None:
                camera.close()

    def _slice_heart_rates(self, entry: _VideoEntry, start_frame: int) -> torch.Tensor:
        end_frame = start_frame + self.window_size
        heart_rates = entry.heart_rates[start_frame:end_frame]
        if heart_rates.shape[0] != self.window_size:
            raise RuntimeError(
                "Heart rate annotations do not cover the requested window"
            )
        return torch.as_tensor(heart_rates, dtype=torch.float32)

    def _read_face_window(
        self, entry: _VideoEntry, start_frame: int, rng: np.random.Generator
    ) -> Tuple[torch.Tensor, torch.Tensor]:
<<<<<<< HEAD
        camera = CameraData.create(entry.video_path, timestamps=entry.frame_times)
=======
        capture = cv2.VideoCapture(entry.video_path)
>>>>>>> 68435935
        try:
            self._fast_forward_camera(camera, start_frame)

            frames = torch.empty(
                (self.window_size, 3, self.image_size, self.image_size),
                dtype=torch.float32,
            )
            metadata = torch.zeros((self.window_size, 5), dtype=torch.float32)
            last_bbox: Optional[Tuple[int, int, int, int]] = None

            for frame_idx in range(self.window_size):
                try:
                    frame_bgr, _ = next(camera)
                except StopIteration as exc:
                    raise RuntimeError(
                        f"Failed to read frame {start_frame + frame_idx} from '{entry.video_path}'"
                    ) from exc

                frame_bgr = frame_bgr.copy()
                frame_bgr = self._apply_pre_transforms(frame_bgr, rng)
                bbox, visibility = self._detect_face(frame_bgr, last_bbox)
                face_rgb, adjusted_bbox = self._extract_face(frame_bgr, bbox)
                last_bbox = adjusted_bbox
                face_tensor = self._apply_post_transforms(face_rgb, rng)
                frames[frame_idx].copy_(face_tensor)
                metadata[frame_idx].copy_(
                    self._build_face_metadata(adjusted_bbox, visibility, frame_bgr.shape)
                )

            return frames, metadata
        finally:
            camera.close()

    def _fast_forward_camera(self, camera: CameraData, frames_to_skip: int) -> None:
        if frames_to_skip <= 0:
            return
        try:
            camera.skip(frames_to_skip)
        except Exception as exc:
            raise RuntimeError(
                f"Failed to skip {frames_to_skip} frames within camera stream"
            ) from exc

    def _apply_pre_transforms(
        self, frame_bgr: np.ndarray, rng: np.random.Generator
    ) -> np.ndarray:
        if not self._pre_face_transform_funcs:
            return self._ensure_uint8_np(frame_bgr)

        frame_rgb = cv2.cvtColor(frame_bgr, cv2.COLOR_BGR2RGB)
        transformed = self._apply_transforms(
            self._pre_face_transform_funcs, frame_rgb, rng
        )
        frame_rgb = self._ensure_uint8_np(transformed)
        return cv2.cvtColor(frame_rgb, cv2.COLOR_RGB2BGR)

    def _apply_post_transforms(
        self, face_rgb: np.ndarray, rng: np.random.Generator
    ) -> torch.Tensor:
        transformed = self._apply_transforms(
            self._post_face_transform_funcs, face_rgb, rng
        )
        return self._to_normalized_tensor(transformed)

    def _apply_transforms(
        self,
        transforms: Sequence[Callable[[ArrayLike, np.random.Generator], ArrayLike]],
        data: ArrayLike,
        rng: np.random.Generator,
    ) -> ArrayLike:
        result: ArrayLike = data
        for transform in transforms:
            result = transform(result, rng)
        return result

    def _detect_face(
        self,
        frame_bgr: np.ndarray,
        previous_bbox: Optional[Tuple[int, int, int, int]],
    ) -> Tuple[Tuple[int, int, int, int], float]:
        detector = self.face_detector
        bbox: Optional[Tuple[int, int, int, int]] = None
        visibility = 0.0

        boxes, scores = detector.process(frame_bgr)
        boxes = np.asarray(boxes)
        scores = np.asarray(scores)

        if boxes.size:
            if scores.size:
                best_idx = int(np.argmax(scores))
                visibility = float(scores[best_idx])
            else:
                best_idx = 0
                visibility = 0.0
            x0, y0, x1, y1 = boxes[best_idx]
            w = max(1, int(round(x1 - x0)))
            h = max(1, int(round(y1 - y0)))
            x = int(round(x0))
            y = int(round(y0))
            bbox = (x, y, w, h)
        elif previous_bbox is not None:
            bbox = previous_bbox

        if bbox is None:
            h, w = frame_bgr.shape[:2]
            side = min(h, w)
            x = (w - side) // 2
            y = (h - side) // 2
            bbox = (x, y, side, side)

        return bbox, visibility

    def _extract_face(
        self, frame_bgr: np.ndarray, bbox: Tuple[int, int, int, int]
    ) -> Tuple[np.ndarray, Tuple[int, int, int, int]]:
        x, y, w, h = bbox
        h_img, w_img = frame_bgr.shape[:2]
        x = max(0, x)
        y = max(0, y)
        w = max(1, w)
        h = max(1, h)
        x2 = min(w_img, x + w)
        y2 = min(h_img, y + h)
        w = max(1, x2 - x)
        h = max(1, y2 - y)

        face = frame_bgr[y:y2, x:x2]
        if face.size == 0:
            # Fall back to a centered crop if the bounding box is invalid.
            side = min(h_img, w_img)
            cx = w_img // 2
            cy = h_img // 2
            half = side // 2
            face = frame_bgr[cy - half : cy + half, cx - half : cx + half]
            x = cx - half
            y = cy - half
            w = face.shape[1]
            h = face.shape[0]

        interpolation = (
            cv2.INTER_AREA
            if face.shape[0] > self.image_size or face.shape[1] > self.image_size
            else cv2.INTER_LINEAR
        )
        face = cv2.resize(face, (self.image_size, self.image_size), interpolation=interpolation)
        face = cv2.cvtColor(face, cv2.COLOR_BGR2RGB)
        return face, (x, y, w, h)

    def _build_face_metadata(
        self,
        bbox: Tuple[int, int, int, int],
        visibility: float,
        frame_shape: Tuple[int, ...],
    ) -> torch.Tensor:
        x, y, w, h = bbox
        frame_h = float(frame_shape[0])
        frame_w = float(frame_shape[1])
        max_dim = max(frame_h, frame_w)
        if max_dim <= 0:
            max_dim = 1.0

        cx = float(x) + float(w) / 2.0
        cy = float(y) + float(h) / 2.0

        metadata = torch.tensor(
            [
                float(visibility),
                cx / max_dim,
                cy / max_dim,
                float(w) / max_dim,
                float(h) / max_dim,
            ],
            dtype=torch.float32,
        )
        metadata[1:].clamp_(0.0, 1.0)
        return metadata

    def _normalize_transforms(
        self, transforms: Optional[TransformType]
    ) -> Tuple[Callable[[ArrayLike], ArrayLike], ...]:
        if transforms is None:
            return ()
        if isinstance(transforms, Sequence) and not isinstance(transforms, (str, bytes)):
            return tuple(transforms)
        return (transforms,)

    def _wrap_transforms(
        self, transforms: Sequence[Callable[[ArrayLike], ArrayLike]]
    ) -> Tuple[Callable[[ArrayLike, np.random.Generator], ArrayLike], ...]:
        wrapped: List[Callable[[ArrayLike, np.random.Generator], ArrayLike]] = []
        for transform in transforms:
            wrapped.append(self._wrap_single_transform(transform))
        return tuple(wrapped)

    def _wrap_single_transform(
        self, transform: Callable[[ArrayLike], ArrayLike]
    ) -> Callable[[ArrayLike, np.random.Generator], ArrayLike]:
        try:
            signature = inspect.signature(transform)
        except (TypeError, ValueError):
            signature = None

        def caller(data: ArrayLike, rng: np.random.Generator) -> ArrayLike:
            if signature is None:
                try:
                    return transform(data, rng=rng)  # type: ignore[call-arg]
                except TypeError as exc:
                    message = str(exc)
                    if "unexpected keyword argument" in message and "'rng'" in message:
                        return transform(data)  # type: ignore[misc]
                    raise

            params = list(signature.parameters.values())
            has_kwargs = any(
                param.kind == inspect.Parameter.VAR_KEYWORD for param in params
            )
            accepts_rng = "rng" in signature.parameters or has_kwargs
            accepts_data = any(
                param.kind
                in (
                    inspect.Parameter.POSITIONAL_ONLY,
                    inspect.Parameter.POSITIONAL_OR_KEYWORD,
                )
                for param in params
            )

            if accepts_rng:
                if accepts_data:
                    return transform(data, rng=rng)  # type: ignore[call-arg]
                return transform(rng=rng)  # type: ignore[call-arg]

            if accepts_data:
                return transform(data)  # type: ignore[misc]

            return transform()  # type: ignore[misc]

        return caller

    @property
    def pre_face_transforms(self) -> Optional[TransformType]:
        return getattr(self, "_pre_face_transforms_config", None)

    @pre_face_transforms.setter
    def pre_face_transforms(self, transforms: Optional[TransformType]) -> None:
        self._pre_face_transforms_config = transforms
        normalized = self._normalize_transforms(transforms)
        self._pre_face_transforms = normalized
        self._pre_face_transform_funcs = self._wrap_transforms(normalized)

    @property
    def post_face_transforms(self) -> Optional[TransformType]:
        return getattr(self, "_post_face_transforms_config", None)

    @post_face_transforms.setter
    def post_face_transforms(self, transforms: Optional[TransformType]) -> None:
        self._post_face_transforms_config = transforms
        normalized = self._normalize_transforms(transforms)
        self._post_face_transforms = normalized
        self._post_face_transform_funcs = self._wrap_transforms(normalized)

    @staticmethod
    def _ensure_uint8_np(array_like: ArrayLike) -> np.ndarray:
        if isinstance(array_like, torch.Tensor):
            np_array = array_like.detach().cpu().numpy()
        elif isinstance(array_like, Image.Image):
            np_array = np.array(array_like)
        else:
            np_array = np.asarray(array_like)

        if np_array.dtype != np.uint8:
            np_array = np.clip(np_array, 0, 255).astype(np.uint8)
        elif not np_array.flags["C_CONTIGUOUS"]:
            np_array = np.ascontiguousarray(np_array)
        return np_array

    @staticmethod
    def _to_normalized_tensor(face_like: ArrayLike) -> torch.Tensor:
        if isinstance(face_like, torch.Tensor):
            tensor = face_like.detach()
            if tensor.ndim == 2:
                tensor = tensor.unsqueeze(0)
            elif tensor.ndim == 3 and tensor.shape[0] not in (1, 3) and tensor.shape[-1] in (1, 3):
                tensor = tensor.permute(2, 0, 1)
            if tensor.ndim != 3:
                raise ValueError("Face tensors must be 3-dimensional")
            if tensor.shape[0] == 1:
                tensor = tensor.repeat(3, 1, 1)
            if tensor.dtype != torch.float32:
                tensor = tensor.to(dtype=torch.float32)
            max_val = tensor.max()
            if max_val > 1.0:
                tensor = tensor / 255.0
            return tensor

        if isinstance(face_like, Image.Image):
            np_face = np.array(face_like)
        else:
            np_face = np.asarray(face_like)

        if np_face.ndim == 2:
            np_face = np_face[..., None]
        if np_face.shape[-1] == 1:
            np_face = np.repeat(np_face, 3, axis=2)
        elif np_face.shape[-1] != 3:
            raise ValueError("Face arrays must have 1 or 3 channels")

        np_face = np.ascontiguousarray(np_face)
        tensor = torch.as_tensor(np_face, dtype=torch.float32).permute(2, 0, 1)
        if np_face.dtype == np.uint8:
            tensor.mul_(1.0 / 255.0)
        elif tensor.max() > 1.0:
            tensor.mul_(1.0 / 255.0)
        return tensor


def create_face_window_dataloader(
    batch_size: int,
    *,
    num_workers: int = 0,
    shuffle: bool = False,
    drop_last: bool = True,
    **dataset_kwargs: object,
) -> Tuple[DataLoader, RandomFaceWindowDataset]:
    """Factory helper that builds the dataset and an accompanying dataloader.

    Parameters
    ----------
    batch_size:
        Batch size provided to the :class:`~torch.utils.data.DataLoader`.
    num_workers:
        Number of worker processes for data loading.
    shuffle:
        Whether to enable shuffling at the DataLoader level.  This is disabled by
        default because :class:`RandomFaceWindowDataset` already samples windows
        randomly.
    drop_last:
        Drop the last incomplete batch (defaults to ``True`` for evenly shaped
        training batches).
    dataset_kwargs:
        Additional keyword arguments forwarded to
        :class:`RandomFaceWindowDataset`.

    Returns
    -------
    tuple
        The instantiated dataloader and the underlying dataset instance.
    """

    dataset = RandomFaceWindowDataset(**dataset_kwargs)
    loader = DataLoader(
        dataset,
        batch_size=batch_size,
        shuffle=shuffle,
        num_workers=num_workers,
        drop_last=drop_last,
    )
    return loader, dataset


__all__ = ["RandomFaceWindowDataset", "create_face_window_dataloader"]
<|MERGE_RESOLUTION|>--- conflicted
+++ resolved
@@ -268,11 +268,7 @@
     def _read_face_window(
         self, entry: _VideoEntry, start_frame: int, rng: np.random.Generator
     ) -> Tuple[torch.Tensor, torch.Tensor]:
-<<<<<<< HEAD
-        camera = CameraData.create(entry.video_path, timestamps=entry.frame_times)
-=======
         capture = cv2.VideoCapture(entry.video_path)
->>>>>>> 68435935
         try:
             self._fast_forward_camera(camera, start_frame)
 
